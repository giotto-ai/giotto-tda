# Authors: Guillaume Tauzin <guillaume.tauzin@epfl.ch>
#          Umberto Lupo <u.lupo@l2f.ch>
#          Matteo Caorsi <m.caorsi@l2f.ch>
# License: TBD

import numpy as np
<<<<<<< HEAD
from scipy.spatial.distance import cdist, pdist
from sklearn.utils._joblib import Parallel, delayed
from scipy.ndimage import gaussian_filter

from giotto_wasserstein import wasserstein_distance \
    as pairwise_wasserstein_distance
=======
>>>>>>> 2355c9fb
from giotto_bottleneck import bottleneck_distance \
    as pairwise_bottleneck_distance
from giotto_wasserstein import wasserstein_distance \
    as pairwise_wasserstein_distance
from scipy.ndimage import gaussian_filter
from sklearn.utils._joblib import Parallel, delayed


def betti_curves(diagrams, linspace):
    # linspace must be a three-dimensional array with the last two
    # axes having dimension equal to 1. diagrams must be a three-dimensional
    # array whose entries along axis 0 are persistence diagrams

    born = linspace >= diagrams[:, :, 0]
    not_dead = linspace < diagrams[:, :, 1]
    alive = np.logical_and(born, not_dead)
    betti = np.sum(alive, axis=2).T
    return betti


def landscapes(diagrams, linspace, n_layers):
    # Up to n_layers persistence landscapes across a collection of diagrams,
    # via sampling at regular intervals.

    n_points = diagrams.shape[1]
    n_layers_possible = min(n_points, n_layers)
    midpoints = (diagrams[:, :, 1] + diagrams[:, :, 0]) * np.sqrt(2) / 2.
    heights = (diagrams[:, :, 1] - diagrams[:, :, 0]) * np.sqrt(2) / 2.
    fibers = np.maximum(-np.abs(linspace - midpoints) + heights, 0)
    top_pos = range(n_points - n_layers_possible, n_points)
    ls = np.flip(np.partition(fibers, top_pos, axis=2)[:, :, -n_layers:],
                 axis=2)
    return np.transpose(ls, (1, 2, 0))


# def heat_function(diagram, sigma, linspace):
#     heat = np.zeros((linspace.shape[0], linspace.shape[0]))
#
#     sample_step = linspace[1] - linspace[0]
#
#     sampled_diagram = np.array(diagram // sample_step, dtype=int)
#     for sampled_point in sampled_diagram[sampled_diagram[:, 1] != 0]:
#         heat[sampled_point[0], sampled_point[1]] += 1
#         heat[sampled_point[1], sampled_point[0]] -= 1
#
#     heat = gaussian_filter(heat, sigma, mode='reflect')
#     return heat


def pairwise_betti_distances(diagrams_1, linspace, step_size,
                             diagrams_2=None, p=2., **kw_args):
    # As for pairwise_landscape_distances, but for Betti curves.

    betti_curves_1 = betti_curves(diagrams_1, linspace)
    if diagrams_2 is None:
        return (step_size ** (1 / p)) * pdist(betti_curves_1, 'minkowski', p=p)
    betti_curves_2 = betti_curves(diagrams_2, linspace)
    return (step_size ** (1 / p)) * cdist(betti_curves_1, betti_curves_2,
                                          'minkowski', p=p)


def pairwise_landscape_distances(diagrams_1, linspace, step_size,
                                 diagrams_2=None, p=2., n_layers=1, **kw_args):
    # Approximate calculation of distances between: a) if diagrams_2 is None,
    # pairs (L1, L2) of persistence landscapes both obtained from a single
    # collection diagrams_1 of diagrams; b) if diagrams_2 is not None,
    # pairs (L1, L2) of persistence landscapes such that L1 is a landscape
    # coming from diagrams_1 and L2 is a landscape coming from diagrams_2.

    n_samples_1, n_points_1 = diagrams_1.shape[:2]
    ls_1 = landscapes(diagrams_1, n_layers, linspace).reshape((
        n_samples_1, -1))
    if diagrams_2 is None:
        return (step_size ** (1 / p)) * pdist(ls_1, 'minkowski', p=p)
    n_samples_2, n_points_2 = diagrams_2.shape[:2]
    n_layers_12 = min(n_layers, n_points_1, n_points_2)
    ls_2 = landscapes(diagrams_2, n_layers_12, linspace).reshape((
        n_samples_2, -1))
    return (step_size ** (1 / p)) * cdist(ls_1, ls_2, 'minkowski', p=p)


def kernel_bottleneck_distance(diagram_x, diagram_y, delta=0.0, **kw_args):
    return pairwise_bottleneck_distance(diagram_x[diagram_x[:, 1] != 0],
                                        diagram_y[diagram_y[:, 1] != 0], delta)


<<<<<<< HEAD
def kernel_wasserstein_distance(diagram_x, diagram_y, order=1, delta=0.0,
                                **kw_args):
=======
def wasserstein_distance(diagram_x, diagram_y, dimension=None, order=1,
                         delta=0.01, **kw_args):
>>>>>>> 2355c9fb
    return pairwise_wasserstein_distance(diagram_x, diagram_y, order, delta)


# def kernel_heat_distance(diagram_x, diagram_y, linspaces, dimension, sigma=1.,
#                          order=2, **kw_args):
#     heat_x = heat_function(diagram_x, sigma, linspaces[dimension])
#     heat_y = heat_function(diagram_y, sigma, linspaces[dimension])
#     return np.linalg.norm(heat_x - heat_y, ord=order)


implemented_metric_recipes = {'bottleneck': kernel_bottleneck_distance,
                              'wasserstein': kernel_wasserstein_distance,
                              'landscape': pairwise_landscape_distances,
                              'betti': pairwise_betti_distances,  # 'heat':
                              # kernel_heat_distance
                              }


def _parallel_pairwise(X1, metric, metric_params, X2=None, iterator=None,
                       order=None, n_jobs=None):
    metric_func = implemented_metric_recipes[metric]

    if metric in ['landscape', 'betti']:
        # Only parallelism is across dimensions here
        const_params = {key: value for key, value in metric_params.items()
                        if key not in ['linspaces', 'step_sizes']}
        lins = metric_params.get('linspaces')
        st_sizes = metric_params.get('step_sizes')
        if X2 is None:
            dist_arr = Parallel(n_jobs=n_jobs)(delayed(metric_func)(
                X1[dim], lins[dim], st_sizes[dim], **const_params)
                for dim in X1.keys())
        else:
            dist_arr = Parallel(n_jobs=n_jobs)(delayed(metric_func)(
                X1[dim], lins[dim], st_sizes[dim], diagrams_2=X2[dim],
                **const_params) for dim in X1.keys())
        dist_arr = np.stack(dist_arr, axis=2)
        if order is None:
            return dist_arr
        return np.linalg.norm(dist_arr, axis=2, ord=order)

    if iterator is None:  # TODO Remove 'heat' when this is no longer the case
        raise ValueError("iterator cannot be set to None when the metric is "
                         "'bottleneck', 'wasserstein' or 'heat'")

    n_dims = len(X1.keys())
    n_diags_1 = len(next(iter(X1.values())))
    if Y is None:
        X2, n_diags_2 = X1, n_diags_1
    else:
        n_diags_2 = len(next(iter(X2.values())))
    dist_vecs = Parallel(n_jobs=n_jobs)(delayed(metric_func)(
        X1[dim][i, :, :], X2[dim][j, :, :], dim, **metric_params)
        for i, j in iterator for dim in X1.keys())
    dist_vecs = np.array(dist_vecs).reshape((len(iterator), n_dims))
    if order is not None:
        dist_vec = np.linalg.norm(dist_vecs, axis=1, ord=order)
        dist_mat = np.zeros((n_diags_1, n_diags_2))
        dist_mat[tuple(zip(*iterator))] = dist_vec
        return dist_mat
    dist_mats = []
    for dim in X1.keys():
        dist_mat = np.zeros((n_diags_1, n_diags_2))
        dist_mat[tuple(zip(*iterator))] = dist_vecs[:, dim]
        dist_mats.append(dist_mat)
    return np.stack(dist_mats, axis=2)


def betti_amplitudes(diagrams, linspace, step_size, p=2., **kw_args):
    bcs = betti_curves(diagrams, linspace)
    return (step_size ** (1 / p)) * np.linalg.norm(bcs, axis=1, ord=p)


def landscape_amplitudes(diagrams, linspace, step_size, p=2., n_layers=1,
                         **kw_args):
    ls = landscapes(diagrams, linspace, n_layers).reshape((
        len(diagrams), -1))
    return (step_size ** (1 / p)) * np.linalg.norm(ls, axis=1, ord=p)


def bottleneck_amplitudes(diagrams, **kw_args):
    dists_to_diag = np.sqrt(2) / 2. * (diagrams[:, :, 1] - diagrams[:, :, 0])
    return np.linalg.norm(dists_to_diag, axis=1, ord=np.inf)


def wasserstein_amplitudes(diagrams, order=1., **kw_args):
    dists_to_diag = np.sqrt(2) / 2. * (diagrams[:, :, 1] - diagrams[:, :, 0])
    return np.linalg.norm(dists_to_diag, axis=1, ord=order)


# def kernel_heat_amplitude(diagram, linspaces, dimension, sigma=1., order=2,
#                           **kw_args):
#     heat = heat_function(diagram, sigma, linspaces[dimension])
#     return np.linalg.norm(heat, ord=order)


implemented_amplitude_recipes = {'bottleneck': bottleneck_amplitudes,
                                 'wasserstein': wasserstein_amplitudes,
                                 'landscape': landscape_amplitudes,
                                 'betti': betti_amplitudes,  # 'heat': kernel_heat_amplitude
                                 }


def _parallel_amplitude(X, metric, metric_params, n_jobs=None):
    amplitude_func = implemented_amplitude_recipes[metric]
    const_params = {key: value for key, value in metric_params.items()
                    if key not in ['linspaces', 'step_sizes']}
    lins = metric_params.get('linspaces')
    st_sizes = metric_params.get('step_sizes')

    # Only parallelism is across dimensions
    ampl_arr = Parallel(n_jobs=n_jobs)(delayed(amplitude_func)(
        X[dim], linspace=lins[dim], step_size=st_sizes[dim], **const_params)
        for dim in X.keys())
    ampl_arr = np.stack(ampl_arr, axis=1)
    return ampl_arr<|MERGE_RESOLUTION|>--- conflicted
+++ resolved
@@ -4,15 +4,7 @@
 # License: TBD
 
 import numpy as np
-<<<<<<< HEAD
 from scipy.spatial.distance import cdist, pdist
-from sklearn.utils._joblib import Parallel, delayed
-from scipy.ndimage import gaussian_filter
-
-from giotto_wasserstein import wasserstein_distance \
-    as pairwise_wasserstein_distance
-=======
->>>>>>> 2355c9fb
 from giotto_bottleneck import bottleneck_distance \
     as pairwise_bottleneck_distance
 from giotto_wasserstein import wasserstein_distance \
@@ -99,13 +91,8 @@
                                         diagram_y[diagram_y[:, 1] != 0], delta)
 
 
-<<<<<<< HEAD
 def kernel_wasserstein_distance(diagram_x, diagram_y, order=1, delta=0.0,
                                 **kw_args):
-=======
-def wasserstein_distance(diagram_x, diagram_y, dimension=None, order=1,
-                         delta=0.01, **kw_args):
->>>>>>> 2355c9fb
     return pairwise_wasserstein_distance(diagram_x, diagram_y, order, delta)
 
 
