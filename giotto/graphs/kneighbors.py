# License: Apache 2.0

import warnings
from functools import partial

import numpy as np
from scipy.sparse import SparseEfficiencyWarning
from sklearn.base import BaseEstimator, TransformerMixin
from sklearn.neighbors import kneighbors_graph
from joblib import Parallel, delayed
from sklearn.utils.validation import check_array, check_is_fitted


class KNeighborsGraph(BaseEstimator, TransformerMixin):
    """Adjacency matrices of k-nearest neighbor graphs.

    Given a two-dimensional array of row vectors seen as points in
    high-dimensional space, the corresponding kNN graph is a simple,
    undirected and unweighted graph with a vertex for every vector in the
    array, and an edge between two vertices whenever either the first
    corresponding vector is among the k nearest neighbors of the
    second, or vice-versa.

    :obj:`sklearn.neighbors.kneighbors_graph` is used to compute the
    adjacency matrices of kNN graphs.

    Parameters
    ----------
    n_neighbors : int, optional, default: ``4``
        Number of neighbors to use.

    metric : string or callable, default ``'minkowski'``
        Metric to use for distance computation. Any metric from scikit-learn
        or :obj:`scipy.spatial.distance` can be used.
        If metric is a callable function, it is called on each
        pair of instances (rows) and the resulting value recorded. The callable
        should take two arrays as input and return one value indicating the
        distance between them. This works for Scipy's metrics, but is less
        efficient than passing the metric name as a string.
        Distance matrices are not supported.
        Valid values for `metric` are:

        - from scikit-learn: [``'cityblock'``, ``'cosine'``, ``'euclidean'``,
          ``'l1'``, ``'l2'``, ``'manhattan'``]
        - from :obj:`scipy.spatial.distance`: [``'braycurtis'``,
          ``'canberra'``, ``'chebyshev'``, ``'correlation'``, ``'dice'``,
          ``'hamming'``, ``'jaccard'``, ``'kulsinski'``, ``'mahalanobis'``,
          ``'minkowski'``, ``'rogerstanimoto'``, ``'russellrao'``,
          ``'seuclidean'``, ``'sokalmichener'``, ``'sokalsneath'``,
          ``'sqeuclidean'``, ``'yule'``]

        See the documentation for :obj:`scipy.spatial.distance` for details on
        these metrics.

    metric_params : dict, optional, default: ``None``
        Additional keyword arguments for the metric function.

    p : int, optional, default: ``2``
        Parameter for the Minkowski (i.e. :math:`\\ell^p`) metric from
        :obj:`sklearn.metrics.pairwise.pairwise_distances`. `p` = 1 is the
        Manhattan distance and `p` = 2 is the Euclidean distance.

<<<<<<< HEAD
=======
    metric_params : dict, optional, default: ``{}``
        Additional keyword arguments for the metric function.

>>>>>>> 91414806
    n_jobs : int or None, optional, default: ``None``
        The number of jobs to use for the computation. ``None`` means 1
        unless in a :obj:`joblib.parallel_backend` context. ``-1`` means
        using all processors.

    Examples
    --------
    >>> import numpy as np
    >>> from giotto.graphs import KNeighborsGraph
    >>> X = np.array([[[0, 1, 3, 0, 0],
    ...                [1, 0, 5, 0, 0],
    ...                [3, 5, 0, 4, 0],
    ...                [0, 0, 4, 0, 0]]])
    >>> kng = KNeighborsGraph(n_neighbors=2)
    >>> Xg = kng.fit_transform(X)
    >>> print(Xg[0].toarray())
    [[0. 1. 1. 1.]
     [1. 0. 0. 1.]
     [1. 0. 0. 1.]
     [1. 1. 1. 0.]]

    """

<<<<<<< HEAD
    def __init__(self, n_neighbors=5, metric='euclidean',
                 metric_params=None, p=2, n_jobs=None):
=======
    def __init__(self, n_neighbors=4, metric='euclidean',
                 p=2, metric_params={}, n_jobs=None):
>>>>>>> 91414806
        self.n_neighbors = n_neighbors
        self.metric = metric
        self.metric_params = metric_params
        self.p = p
<<<<<<< HEAD
=======
        self.metric_params = metric_params
>>>>>>> 91414806
        self.n_jobs = n_jobs

    def _make_adjacency_matrix(self, X):
        A = self._nearest_neighbors(X)
        rows, cols = A.nonzero()
        with warnings.catch_warnings():
            warnings.simplefilter('ignore', SparseEfficiencyWarning)
            A[cols, rows] = 1
        return A

    def fit(self, X, y=None):
        """Do nothing and return the estimator unchanged.

        This method is there to implement the usual scikit-learn API and hence
        work in pipelines.

        Parameters
        ----------
        X : ndarray, shape (n_samples, n_points, n_dimensions)
            Input data. Each entry in `X` along axis 0 is an array of
            ``n_points`` row vectors in ``n_dimensions``-dimensional space.

        y : None
            There is no need for a target in a transformer, yet the pipeline
            API requires this parameter.

        Returns
        -------
        self : object

        """
        check_array(X, allow_nd=True)

        self._nearest_neighbors = partial(
            kneighbors_graph, n_neighbors=self.n_neighbors, metric=self.metric,
            p=self.p, metric_params=self.metric_params, mode='connectivity',
            include_self=False)

        return self

    def transform(self, X, y=None):
        """Compute kNN graphs and return their adjacency matrices as
        sparse matrices.

        Parameters
        ----------
        X : ndarray, shape (n_samples, n_points, n_dimensions)
            Input data. Each entry in `X` along axis 0 is an array of
            ``n_points`` row vectors in ``n_dimensions``-dimensional space.

        y : None
            There is no need for a target in a transformer, yet the pipeline
            API requires this parameter.

        Returns
        -------
        Xt : ndarray of sparse matrices in CSR format, shape (n_samples,)
            Adjacency matrices of kNN graphs.

        """
        # Check if fit had been called
        check_is_fitted(self, ['_nearest_neighbors'])
        X = check_array(X, allow_nd=True)

        Xt = Parallel(n_jobs=self.n_jobs)(
            delayed(self._make_adjacency_matrix)(X[i]) for i in
            range(X.shape[0]))
        Xt = np.array(Xt)
        return Xt<|MERGE_RESOLUTION|>--- conflicted
+++ resolved
@@ -60,12 +60,9 @@
         :obj:`sklearn.metrics.pairwise.pairwise_distances`. `p` = 1 is the
         Manhattan distance and `p` = 2 is the Euclidean distance.
 
-<<<<<<< HEAD
-=======
     metric_params : dict, optional, default: ``{}``
         Additional keyword arguments for the metric function.
 
->>>>>>> 91414806
     n_jobs : int or None, optional, default: ``None``
         The number of jobs to use for the computation. ``None`` means 1
         unless in a :obj:`joblib.parallel_backend` context. ``-1`` means
@@ -89,21 +86,12 @@
 
     """
 
-<<<<<<< HEAD
-    def __init__(self, n_neighbors=5, metric='euclidean',
-                 metric_params=None, p=2, n_jobs=None):
-=======
     def __init__(self, n_neighbors=4, metric='euclidean',
                  p=2, metric_params={}, n_jobs=None):
->>>>>>> 91414806
         self.n_neighbors = n_neighbors
         self.metric = metric
         self.metric_params = metric_params
         self.p = p
-<<<<<<< HEAD
-=======
-        self.metric_params = metric_params
->>>>>>> 91414806
         self.n_jobs = n_jobs
 
     def _make_adjacency_matrix(self, X):
