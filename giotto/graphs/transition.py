# License: Apache 2.0

import warnings

import numpy as np
from scipy import sparse as sp
from scipy.sparse import SparseEfficiencyWarning
from sklearn.base import BaseEstimator, TransformerMixin
from joblib import Parallel, delayed
from sklearn.utils.validation import check_is_fitted


class TransitionGraph(BaseEstimator, TransformerMixin):
    """Given a collection of two-dimensional arrays, with row :math:`i` in
    array :math:`A` encoding the "state" of a system at "time" :math:`i`,
    this transformer returns a corresponding collection of so-called
    *transition graphs*. The vertex set of graph :math:`G` corresponding to
    :math:`A` is the set of all unique rows (states) in :math:`A`, and there
    is an edge between two vertices if and only if one of the two rows
    immediately follows the other anywhere in :math:`A`.

    Parameters
    ----------
    n_jobs : int or None, optional, default: None
        The number of jobs to use for the computation. ``None`` means 1 unless
        in a :obj:`joblib.parallel_backend` context. ``-1`` means using all
        processors.

    Examples
    --------
    >>> import numpy as np
    >>> from giotto.graphs import TransitionGraph
    >>> X = np.array([[['a'], ['b'], ['c']],
    ...               [['c'], ['a'], ['b']]])
    >>> tg = TransitionGraph()
    >>> tg = tg.fit(X)
    >>> print(tg.transform(X)[0].toarray())
    [[0 1 0]
     [1 0 1]
     [0 1 0]]
    >>> print(tg.transform(X)[1].toarray())
    [[0 1 1]
     [1 0 0]
     [1 0 0]]

    """

    def __init__(self, n_jobs=None):
        self.n_jobs = n_jobs

    def _make_adjacency_matrix(self, X):
<<<<<<< HEAD
        indices = np.unique(X, axis=0, return_inverse=True)[1]
=======
        Xm = np.argsort(X, axis=1)
        indices = np.unique(Xm, axis=0, return_inverse=True)[1]
>>>>>>> e4851a1d
        n_indices = 2 * (len(indices) - 1)
        first = indices[:-1]
        second = indices[1:]
        Xm = sp.csr_matrix((np.full(n_indices, 1),
                           (np.concatenate([first, second]),
                            np.concatenate([second, first]))))
        # See issue #36
        with warnings.catch_warnings():
            warnings.simplefilter('ignore', SparseEfficiencyWarning)
            sp.csr_matrix.setdiag(Xm, 0)
        return Xm

    def fit(self, X, y=None):
        """Do nothing and return the estimator unchanged.
        This method is just there to implement the usual API and hence
        work in pipelines.

        Parameters
        ----------
        X : ndarray, shape (n_samples, n_time_steps, n_features)
            Input data.

        y : None
            There is no need of a target in a transformer, yet the pipeline API
            requires this parameter.

        Returns
        -------
        self : object
            Returns self.

        """

        self._is_fitted = True
        return self

    def transform(self, X, y=None):
        """Create transition graphs from the input data and return their
        adjacency matrices. The graphs are simple, undirected and
        unweighted, and the adjacency matrices are sparse matrices of type
        bool.

        Parameters
        ----------
        X : ndarray, shape (n_samples, n_time_steps, n_features)
            Input data.

        y : None
            There is no need of a target in a transformer, yet the pipeline API
            requires this parameter.

        Returns
        -------
        Xt : array of sparse boolean matrices, shape (n_samples, )
            The collection of ``n_samples`` transition graphs. Each transition
            graph is encoded by a sparse matrix of boolean type.

        """
        # Check if fit had been called
        check_is_fitted(self, ['_is_fitted'])

        Xt = Parallel(n_jobs=self.n_jobs)(
            delayed(self._make_adjacency_matrix)(X[i]) for i in
            range(n_samples))
        Xt = np.array(Xt)
        return Xt<|MERGE_RESOLUTION|>--- conflicted
+++ resolved
@@ -49,12 +49,8 @@
         self.n_jobs = n_jobs
 
     def _make_adjacency_matrix(self, X):
-<<<<<<< HEAD
-        indices = np.unique(X, axis=0, return_inverse=True)[1]
-=======
         Xm = np.argsort(X, axis=1)
         indices = np.unique(Xm, axis=0, return_inverse=True)[1]
->>>>>>> e4851a1d
         n_indices = 2 * (len(indices) - 1)
         first = indices[:-1]
         second = indices[1:]
