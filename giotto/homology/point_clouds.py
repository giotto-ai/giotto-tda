"""Persistent homology on point clouds or finite metric spaces."""
# License: Apache 2.0

import numpy as np
import numbers
from sklearn.base import BaseEstimator, TransformerMixin
from sklearn.neighbors.base import VALID_METRICS
from joblib import Parallel, delayed
from sklearn.utils.validation import check_is_fitted
from ._utils import _pad_diagram
from ..utils.validation import validate_params

from ..externals.python import ripser


class VietorisRipsPersistence(BaseEstimator, TransformerMixin):
    """`Persistence diagrams <LINK TO GLOSSARY>`_ resulting from
    `Vietoris-Rips filtrations <LINK TO GLOSSARY>`_.

    Given a `point cloud <LINK TO GLOSSARY>`_ in Euclidean space, or an
    abstract `metric space <LINK TO GLOSSARY>`_ encoded by a distance matrix,
    information about the appearance and disappearance of topological features
    (technically, `homology classes <LINK TO GLOSSARY>`_) of various
    dimensions and at different scales is summarised in the corresponding
    persistence diagram.

    Parameters
    ----------
    metric : string or callable, optional, default: ``'euclidean'``
        If set to `'precomputed'`, input data is to be interpreted as a
        collection of distance matrices. Otherwise, input data is to be
        interpreted as a collection of point clouds (i.e. feature arrays),
        and `metric` determines a rule with which to calculate distances
        between pairs of instances (i.e. rows) in these arrays.
        If `metric` is a string, it must be one of the options allowed by
        ``scipy.spatial.distance.pdist`` for its metric parameter, or a metric
        listed in ``sklearn.pairwise.PAIRWISE_DISTANCE_FUNCTIONS``,
        including "euclidean", "manhattan", or "cosine".
        If `metric` is a callable function, it is called on each pair of
        instances and the resulting value recorded. The callable should take
        two arrays from the entry in `X` as input, and return a value
        indicating the distance between them.

    max_edge_length : float, optional, default: ``numpy.inf``
        Upper bound on the maximum value of the Vietoris-Rips filtration
        parameter. Points whose distance is greater than this value will
        never be connected by an edge, and topological features at scales
        larger than this value will not be detected.

    homology_dimensions : iterable, optional, default: ``(0, 1)``
        Dimensions (non-negative integers) of the topological features to be
        detected.

    infinity_values : float or None, default : ``None``
        Which death value to assign to features which are still alive at
        filtration value `max_edge_length`. ``None`` has the same behaviour
        as `max_edge_length`.

    n_jobs : int or None, optional, default: ``None``
        The number of jobs to use for the computation. ``None`` means 1 unless
        in a :obj:`joblib.parallel_backend` context. ``-1`` means using all
        processors.

    See also
    --------
    ConsistentRescaling

    Notes
    -----
    `Ripser <https://github.com/Ripser/ripser>`_ is used as a C++ backend
    for computing Vietoris-Rips persistent homology.

    Persistence diagrams produced by this class must be interpreted with
    care due to the presence of padding triples which carry no information.
    See :meth:`transform` for additional information.

    """
    _hyperparameters = {'max_edge_length': (numbers.Number),
                        'infinity_values': (numbers.Number),
                        'homology_dimensions': (tuple, (int, (0, np.inf)))}

    def __init__(self, metric='euclidean', max_edge_length=np.inf,
                 homology_dimensions=(0, 1), infinity_values=None,
                 n_jobs=None):
        self.metric = metric
        self.max_edge_length = max_edge_length
        self.infinity_values = infinity_values
        self.homology_dimensions = homology_dimensions
        self.n_jobs = n_jobs

<<<<<<< HEAD
    @staticmethod
    def _validate_params(metric):
        """A class method that checks whether the hyperparameters and the input
        parameters of the :meth:`fit` are valid.

        """
        implemented_metric_types = set(['precomputed'] +
                                       [met for i in VALID_METRICS.values()
                                        for met in i])

        if metric not in implemented_metric_types:
            raise ValueError('The metric %s is not supported' % metric)

=======
>>>>>>> 289b9708
    def _ripser_diagram(self, X, is_distance_matrix, metric):
        Xds = ripser(X[X[:, 0] != np.inf], distance_matrix=is_distance_matrix,
                     metric=metric, maxdim=self._max_homology_dimension,
                     thresh=self.max_edge_length)['dgms']

        if 0 in self._homology_dimensions:
            Xds[0] = Xds[0][:-1, :]  # Remove final death at np.inf

        Xds = {dim: np.hstack([Xds[dim], dim * np.ones((Xds[dim].shape[0], 1),
                                                       dtype=Xds[dim].dtype)])
               for dim in self._homology_dimensions}
        return Xds

    def fit(self, X, y=None):
        """Do nothing and return the estimator unchanged.

        This method is there to implement the usual scikit-learn API and hence
        work in pipelines.

        Parameters
        ----------
        X : ndarray, shape (n_samples, n_points, n_points) or \
            (n_samples, n_points, n_dimensions)
            Input data. If ``metric == 'precomputed'``, the input should be an
            ndarray whose each entry along axis 0 is a distance matrix of shape
            (n_points, n_points). Otherwise, each such entry will be
            interpreted as an ndarray of `n_points` in Euclidean space of
            dimension `n_dimensions`.

        y : None
            There is no need of a target in a transformer, yet the pipeline API
            requires this parameter.

        Returns
        -------
        self : object

        """

        # validate_params(self.get_params(), self._hyperparameters)

        self._homology_dimensions = sorted(self.homology_dimensions)
        self._max_homology_dimension = self._homology_dimensions[-1]
        return self

    def transform(self, X, y=None):
        """Compute, for each point cloud or distance matrix in `X`, the
        relevant persistence diagram as an array of triples [b, d, q]. Each
        triple represents a persistent topological feature in dimension q
        (belonging to `homology_dimensions`) which is born at b and dies at d.
        Only triples in which b < d are meaningful. Triples in which b and d
        are equal ("diagonal elements") may be artificially introduced during
        the computation for padding purposes, since the number of non-trivial
        persistent topological features is typically not constant across
        samples. They carry no information and hence should be effectively
        ignored by any further computation.

        Parameters
        ----------
        X : ndarray, shape (n_samples, n_points, n_points) or \
            (n_samples, n_points, n_dimensions)
            Input data. If ``metric == 'precomputed'``, the input should be an
            ndarray whose each entry along axis 0 is a distance matrix of shape
            (n_points, n_points). Otherwise, each such entry will be
            interpreted as an ndarray of `n_points` in Euclidean space of
            dimension `n_dimensions`.

        y : None
            There is no need of a target in a transformer, yet the pipeline API
            requires this parameter.

        Returns
        -------
        Xt : ndarray, shape (n_samples, n_features, 3)
            Array of persistence diagrams computed from the feature arrays or
            distance matrices in `X`. `n_features` equals :math:`\\sum_q n_q`,
            where :math:`n_q` is the maximum number of topological features
            in dimension :math:`q` across all samples in `X`.

        """
        # Check if fit had been called
        check_is_fitted(self, ['_homology_dimensions',
                               '_max_homology_dimension'])

        is_distance_matrix = (self.metric == 'precomputed')

        n_samples = len(X)

        Xt = Parallel(n_jobs=self.n_jobs)(delayed(self._ripser_diagram)(
                X[i], is_distance_matrix, self.metric)
            for i in range(n_samples))

        max_n_points = {dim: max(1, np.max([Xt[i][dim].shape[0]
                                            for i in range(n_samples)]))
                        for dim in self.homology_dimensions}
        min_values = {dim: min([np.min(Xt[i][dim][:, 0]) if Xt[i][dim].size
                                else 0 for i in range(n_samples)])
                      for dim in self.homology_dimensions}

        Xt = Parallel(n_jobs=self.n_jobs)(delayed(_pad_diagram)(
                Xt[i], self._homology_dimensions, max_n_points, min_values)
            for i in range(n_samples))
        Xt = np.stack(Xt)
        return Xt<|MERGE_RESOLUTION|>--- conflicted
+++ resolved
@@ -88,22 +88,6 @@
         self.homology_dimensions = homology_dimensions
         self.n_jobs = n_jobs
 
-<<<<<<< HEAD
-    @staticmethod
-    def _validate_params(metric):
-        """A class method that checks whether the hyperparameters and the input
-        parameters of the :meth:`fit` are valid.
-
-        """
-        implemented_metric_types = set(['precomputed'] +
-                                       [met for i in VALID_METRICS.values()
-                                        for met in i])
-
-        if metric not in implemented_metric_types:
-            raise ValueError('The metric %s is not supported' % metric)
-
-=======
->>>>>>> 289b9708
     def _ripser_diagram(self, X, is_distance_matrix, metric):
         Xds = ripser(X[X[:, 0] != np.inf], distance_matrix=is_distance_matrix,
                      metric=metric, maxdim=self._max_homology_dimension,
