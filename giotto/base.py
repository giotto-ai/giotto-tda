--- conflicted
+++ resolved
@@ -16,7 +16,6 @@
 
         Parameters
         ----------
-<<<<<<< HEAD
         X : ndarray of shape (n_samples, ...)
             Input data.
         y : None
@@ -27,19 +26,6 @@
         -------
         Xt : numpy array of shape (n_samples, ...)
             Transformed input.
-=======
-        X : ndarray, shape (n_samples, n_features)
-            Training set.
-
-        y : ndarray, shape (n_samples,)
-            Target values.
-
-        Returns
-        -------
-        X_new : ndarray, shape (n_samples, n_features_new)
-            Transformed array.
-
->>>>>>> 91414806
         """
         # non-optimized default implementation; override when a better
         # method is possible for a given clustering algorithm
@@ -58,7 +44,6 @@
 
         Parameters
         ----------
-<<<<<<< HEAD
         X : ndarray of shape (n_samples, ...)
             Input data.
         y : ndarray of shape (n_samples, )
@@ -68,24 +53,10 @@
         -------
         Xt : ndarray of shape (n_samples, ...)
             Transformed input.
-=======
-        X : ndarray, shape (n_samples, n_features)
-            Training set.
-
-        y : ndarray, shape (n_samples,)
-            Target values.
-
-        Returns
-        -------
-        X_new : ndarray, shape (n_samples, n_features_new)
-            Transformed array.
-
->>>>>>> 91414806
         """
         return self.transform(X), self.resample(y, X)
 
     def fit_transform_resample(self, X, y, **fit_params):
-<<<<<<< HEAD
         """Fit to data, then transform the input and resample the target.
         Fits transformer to X and y with optional parameters fit_params
         and returns a transformed version of X ans a resampled version of y.
@@ -103,25 +74,5 @@
             Transformed input.
         yr : ndarray of shape (n_samples, ...)
             Resampled target.
-=======
-        """Fit to data, then transform it.
-
-        Fits transformer to `X` and `y` with optional parameters `fit_params`
-        and returns a transformed version of `X`.
-
-        Parameters
-        ----------
-        X : ndarray, shape (n_samples, n_features)
-            Training set.
-
-        y : ndarray, shape (n_samples,)
-            Target values.
-
-        Returns
-        -------
-        X_new : ndarray, shape (n_samples, n_features_new)
-            Transformed array.
-
->>>>>>> 91414806
         """
         return self.fit(X, y, **fit_params).transform_resample(X, y)