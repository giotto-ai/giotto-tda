--- conflicted
+++ resolved
@@ -8,20 +8,11 @@
 
 
 class PearsonDissimilarity(BaseEstimator, TransformerMixin):
-<<<<<<< HEAD
-    """Pearson dissimilarities from multivariate time series or other
-    samples of several variables.
-
-    The sample Pearson correlation coefficients between pairs of variables
-    in a sample of :math:`N` variables form an :math:`N \\times N` matrix
-    :math:`R` with entries
-=======
     """Pearson dissimilarities from collections of multivariate time series.
 
     The sample Pearson correlation coefficients between pairs of
     components of an :math:`N`-variate time series form an :math:`N
     \\times N` matrix :math:`R` with entries
->>>>>>> f373436a
 
     .. math:: R_{ij} = \\frac{ C_{ij} }{ \\sqrt{ C_{ii} C_{jj} } },
 
@@ -29,15 +20,9 @@
     (1 - R_{ij})/2` or :math:`D_{ij} = 1 - |R_{ij}|` we obtain a
     dissimilarity matrix with entries between 0 and 1.
 
-<<<<<<< HEAD
-    This transformer computes one such matrix per multivariate sample in
-    a collection. Often, such samples are multivariate time series or windows
-    over a common multivariate time series.
-=======
     This transformer computes one dissimilarity matrix per multivariate time
     series in a collection. Examples of such collections are the outputs of
     :class:`SlidingWindow`.
->>>>>>> f373436a
 
     Parameters
     ----------
