--- conflicted
+++ resolved
@@ -83,18 +83,12 @@
         """
         # Check if fit had been called
         check_is_fitted(self, ['_is_fitted'])
-<<<<<<< HEAD
-        X = check_array(X, ensure_2d=False)
-
-        return X[::self.period]
-=======
         Xt = check_array(X, ensure_2d=False, allow_nd=True)
         if Xt.ndim == 1:
             Xt = Xt[: None]
         Xt = Xt[::self.period]
 
         return Xt
->>>>>>> 91414806
 
     def resample(self, y, X=None):
         """Resample y.
