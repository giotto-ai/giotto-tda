This file describe the governance of the Giotto project.

Project owner:
--------------

- L2F SA

Authors:
--------

- Please refer to the [authors](CODE_AUTHORS) file

Giotto Project Team:
--------------------

<<<<<<< HEAD
- Guillaume Tauzin guillaume.tauzin@epfl.ch (Maintainer & Main Developer)
- Umberto Lupo u.lupo@l2f.ch (Maintainer & Developer)
- Matteo Caorsi m.caorsi@l2f.ch (Project leader)
- Philippe Nguyen p.nguyen@l2f.ch (Developer)
- Alessio Ghiraldello amg28@protonmail.com (Developer)
=======
- Guillaume Tauzin guillaume.tauzin@epfl.ch (Creator, Maintainer & Developer)
- Umberto Lupo u.lupo@l2f.ch (Maintainer & Developer)
- Matteo Caorsi m.caorsi@l2f.ch (Project leader)
- Philippe Nguyen p.nguyen@l2f.ch (Developer)
- Julian Burella Pérez julian.burellaperez@heig-vd.ch (Developer)

Former Project Team Members:
----------------------------
>>>>>>> df93c63b
<|MERGE_RESOLUTION|>--- conflicted
+++ resolved
@@ -8,24 +8,16 @@
 Authors:
 --------
 
-- Please refer to the [authors](CODE_AUTHORS) file
+- Please refer to the `authors <https://github.com/giotto-learn/giotto-learn/blob/master/CODE_AUTHORS>`_ file
 
 Giotto Project Team:
 --------------------
 
-<<<<<<< HEAD
-- Guillaume Tauzin guillaume.tauzin@epfl.ch (Maintainer & Main Developer)
-- Umberto Lupo u.lupo@l2f.ch (Maintainer & Developer)
-- Matteo Caorsi m.caorsi@l2f.ch (Project leader)
-- Philippe Nguyen p.nguyen@l2f.ch (Developer)
-- Alessio Ghiraldello amg28@protonmail.com (Developer)
-=======
 - Guillaume Tauzin guillaume.tauzin@epfl.ch (Creator, Maintainer & Developer)
 - Umberto Lupo u.lupo@l2f.ch (Maintainer & Developer)
-- Matteo Caorsi m.caorsi@l2f.ch (Project leader)
+- Matteo Caorsi m.caorsi@l2f.ch (Project Leader)
 - Philippe Nguyen p.nguyen@l2f.ch (Developer)
 - Julian Burella Pérez julian.burellaperez@heig-vd.ch (Developer)
 
 Former Project Team Members:
-----------------------------
->>>>>>> df93c63b
+----------------------------