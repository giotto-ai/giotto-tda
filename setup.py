#! /usr/bin/env python
"""Toolbox for Machine Learning using Topological Data Analysis."""

import os
import codecs
import re
import sys
import platform
import subprocess

from distutils.version import LooseVersion
from setuptools import setup, Extension, find_packages
from setuptools.command.build_ext import build_ext


version_file = os.path.join("gtda", "_version.py")
with open(version_file) as f:
    exec(f.read())

with open("requirements.txt") as f:
    requirements = f.read().splitlines()

DISTNAME = "giotto-tda"
DESCRIPTION = "Toolbox for Machine Learning using Topological Data Analysis."
with codecs.open("README.rst", encoding="utf-8-sig") as f:
    LONG_DESCRIPTION = f.read()
LONG_DESCRIPTION_TYPE = "text/x-rst"
MAINTAINER = "Umberto Lupo, Lewis Tunstall"
MAINTAINER_EMAIL = "maintainers@giotto.ai"
URL = "https://github.com/giotto-ai/giotto-tda"
LICENSE = "GNU AGPLv3"
DOWNLOAD_URL = "https://github.com/giotto-ai/giotto-tda/tarball/v0.2.2"
VERSION = __version__  # noqa
CLASSIFIERS = ["Intended Audience :: Science/Research",
               "Intended Audience :: Developers",
               "License :: OSI Approved",
               "Programming Language :: C++",
               "Programming Language :: Python",
               "Topic :: Software Development",
               "Topic :: Scientific/Engineering",
               "Operating System :: Microsoft :: Windows",
               "Operating System :: POSIX",
               "Operating System :: Unix",
               "Operating System :: MacOS",
               "Programming Language :: Python :: 3.6",
               "Programming Language :: Python :: 3.7",
               "Programming Language :: Python :: 3.8"]
KEYWORDS = "machine learning, topological data analysis, persistent " \
           "homology, persistence diagrams, Mapper"
INSTALL_REQUIRES = requirements
EXTRAS_REQUIRE = {
    "tests": [
        "pytest",
        "pytest-cov",
        "pytest-azurepipelines",
        "pytest-benchmark",
        "jupyter_contrib_nbextensions",
        "flake8",
        "hypothesis"],
    "doc": [
        "openml",
        "sphinx",
        "nbconvert",
        "sphinx-issues",
        "sphinx_rtd_theme",
        "numpydoc"],
    "examples": [
        "jupyter",
        "pandas",
        "openml",
        "matplotlib"]
}


def combine_requirements(base_keys):
    return list(set(k for v in base_keys for k in EXTRAS_REQUIRE[v]))


EXTRAS_REQUIRE["dev"] = combine_requirements(
    [k for k in EXTRAS_REQUIRE if k != "examples"])


class CMakeExtension(Extension):
    def __init__(self, name, sourcedir=""):
        Extension.__init__(self, name, sources=[])
        self.sourcedir = os.path.abspath(sourcedir)


class CMakeBuild(build_ext):
    def run(self):
        try:
            out = subprocess.check_output(["cmake", "--version"])
        except OSError:
            raise RuntimeError(
                f"CMake must be installed to build the following extensions: "
                f"{', '.join(e.name for e in self.extensions)}"
                )

        if platform.system() == "Windows":
            cmake_version = LooseVersion(re.search(r"version\s*([\d.]+)",
                                                   out.decode()).group(1))
            if cmake_version < "3.1.0":
                raise RuntimeError("CMake >= 3.1.0 is required on Windows")

        self.install_dependencies()

        for ext in self.extensions:
            self.build_extension(ext)

    def install_dependencies(self):
        dir_start = os.getcwd()
        dir_pybind11 = os.path.join(dir_start, "gtda", "externals", "pybind11")
        if os.path.exists(dir_pybind11):
            return 0
        os.mkdir(dir_pybind11)
<<<<<<< HEAD
        subprocess.check_call(['git', 'clone',
                               'https://github.com/pybind/pybind11.git',
=======
        subprocess.check_call(["git", "clone", "--branch", "v2.5.0",
                               "https://github.com/pybind/pybind11.git",
>>>>>>> ce937df2
                               dir_pybind11])

        subprocess.check_call(["git", "submodule", "update",
                               "--init", "--recursive"])

    def build_extension(self, ext):
        extdir = os.path.abspath(os.path.join(os.path.dirname(
            self.get_ext_fullpath(ext.name)), "gtda", "externals", "modules"))
        cmake_args = [f"-DCMAKE_LIBRARY_OUTPUT_DIRECTORY={extdir}",
                      f"-DPYTHON_EXECUTABLE={sys.executable}"]

        cfg = "Debug" if self.debug else "Release"
        build_args = ["--config", cfg]

        if platform.system() == "Windows":
            cmake_args += [f"-DCMAKE_LIBRARY_OUTPUT_DIRECTORY_{cfg.upper()}"
                           f"={extdir}"]
            if sys.maxsize > 2**32:
                cmake_args += ["-A", "x64"]
            build_args += ["--", "/m"]
        else:
            cmake_args += [f"-DCMAKE_BUILD_TYPE={cfg}"]
            build_args += ["--", "-j2"]

        env = os.environ.copy()
        env["CXXFLAGS"] = f"{env.get('CXXFLAGS', '')} -DVERSION_INFO="\
                          f"\\'{self.distribution.get_version()}\\'"
        if not os.path.exists(self.build_temp):
            os.makedirs(self.build_temp)
        subprocess.check_call(["cmake", ext.sourcedir] + cmake_args,
                              cwd=self.build_temp, env=env)
        subprocess.check_call(["cmake", "--build", "."] + build_args,
                              cwd=self.build_temp)


setup(name=DISTNAME,
      maintainer=MAINTAINER,
      maintainer_email=MAINTAINER_EMAIL,
      description=DESCRIPTION,
      license=LICENSE,
      url=URL,
      version=VERSION,
      download_url=DOWNLOAD_URL,
      long_description=LONG_DESCRIPTION,
      long_description_content_type=LONG_DESCRIPTION_TYPE,
      zip_safe=False,
      classifiers=CLASSIFIERS,
      packages=find_packages(),
      keywords=KEYWORDS,
      install_requires=INSTALL_REQUIRES,
      extras_require=EXTRAS_REQUIRE,
      ext_modules=[CMakeExtension("gtda")],
      cmdclass=dict(build_ext=CMakeBuild))<|MERGE_RESOLUTION|>--- conflicted
+++ resolved
@@ -113,13 +113,8 @@
         if os.path.exists(dir_pybind11):
             return 0
         os.mkdir(dir_pybind11)
-<<<<<<< HEAD
-        subprocess.check_call(['git', 'clone',
-                               'https://github.com/pybind/pybind11.git',
-=======
-        subprocess.check_call(["git", "clone", "--branch", "v2.5.0",
+        subprocess.check_call(["git", "clone",
                                "https://github.com/pybind/pybind11.git",
->>>>>>> ce937df2
                                dir_pybind11])
 
         subprocess.check_call(["git", "submodule", "update",
