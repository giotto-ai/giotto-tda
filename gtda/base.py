--- conflicted
+++ resolved
@@ -84,72 +84,6 @@
         yr : ndarray of shape (n_samples, ...)
             Resampled target.
 
-<<<<<<< HEAD
-        """
-        return self.fit(X, y, **fit_params).transform_resample(X, y)
-
-
-class PlotterMixin:
-    """Mixin class for all plotters in giotto-tda."""
-
-    def fit_transform_plot(self, X, y=None, sample=0, **plot_params):
-        """Fit to data, then transform and plot a sample in the input collection.
-        Returns the transformed sample input.
-
-        Parameters
-        ----------
-        X : ndarray of shape (n_samples, ...)
-            Input data.
-
-        y : None
-            There is no need for a target in a transformer, yet the pipeline
-            API requires this parameter.
-
-        sample : int
-            Sample to be plotted.
-
-        plot_params : dict
-            Optional plotting parameters.
-
-        Returns
-        -------
-        Xt : numpy array of shape (1, ...)
-            Transformed input sample.
-
-        """
-        Xt = self.fit(X, y).transform(X[sample:sample+1], y[sample:sample+1])
-
-        self.plot(Xt, sample=0, **plot_params)
-        return Xt
-
-    def transform_plot(self, X, y, sample=0, **plot_params):
-        """Transform and plot a sample in the input collection.
-        Returns the transformed sample input.
-
-        Parameters
-        ----------
-        X : ndarray of shape (n_samples, ...)
-            Input data.
-
-        y : ndarray of shape (n_samples,)
-            Target data.
-
-        sample : int
-            Sample to be plotted.
-
-        plot_params : dict
-            Optional plotting parameters.
-
-        Returns
-        -------
-        Xt : ndarray of shape (n_samples, ...)
-            Transformed input sample.
-
-        """
-        Xt = self.transform(X[sample:sample+1], y[sample:sample+1])
-
-        self.plot(Xt, sample=0, **plot_params)
-=======
         """
         return self.fit(X, y, **fit_params).transform_resample(X, y)
 
@@ -212,5 +146,5 @@
         """
         Xt = self.transform(X[[sample]])
         self.plot(Xt, sample=sample, **plot_params)
->>>>>>> f464a771
+
         return Xt