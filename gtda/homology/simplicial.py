"""Persistent homology on point clouds or finite metric spaces."""
# License: GNU AGPLv3

from numbers import Real
from types import FunctionType

import numpy as np
from joblib import Parallel, delayed
from pyflagser import flagser_weighted
from sklearn.base import BaseEstimator, TransformerMixin

from sklearn.metrics.pairwise import pairwise_distances
from sklearn.utils.validation import check_is_fitted

from ..base import PlotterMixin
from ._utils import _postprocess_diagrams
from ._subsamplings import SUBSAMPLING_FUNCTIONS
from ..externals.python import ripser, SparseRipsComplex, CechComplex, \
    WitnessComplex, StrongWitnessComplex
from ..plotting import plot_diagram
from ..utils._docs import adapt_fit_transform_docs

from ..utils.intervals import Interval
from ..utils.validation import validate_params, check_point_clouds


@adapt_fit_transform_docs
class VietorisRipsPersistence(BaseEstimator, TransformerMixin, PlotterMixin):
    """:ref:`Persistence diagrams <persistence_diagram>` resulting from
    :ref:`Vietoris–Rips filtrations
    <vietoris-rips_complex_and_vietoris-rips_persistence>`.

    Given a :ref:`point cloud <finite_metric_spaces_and_point_clouds>` in
    Euclidean space, or an abstract
    :ref:`metric space <finite_metric_spaces_and_point_clouds>` encoded by a
    distance matrix, information about the appearance and disappearance of
    topological features (technically,
    :ref:`homology classes <homology_and_cohomology>`) of various dimension
    and at different scales is summarised in the corresponding persistence
    diagram.

    Parameters
    ----------
    metric : string or callable, optional, default: ``'euclidean'``
        If set to ``'precomputed'``, input data is to be interpreted as a
        collection of distance matrices or of adjacency matrices of weighted
        undirected graphs. Otherwise, input data is to be interpreted as a
        collection of point clouds (i.e. feature arrays), and `metric`
        determines a rule with which to calculate distances between pairs of
        points (i.e. row vectors). If `metric` is a string, it must be one
        of the options allowed by :func:`scipy.spatial.distance.pdist` for
        its metric parameter, or a metric listed in
        :obj:`sklearn.pairwise.PAIRWISE_DISTANCE_FUNCTIONS`, including
        ``'euclidean'``, ``'manhattan'`` or ``'cosine'``. If `metric` is a
        callable, it should take pairs of vectors (1D arrays) as input and, for
        each two vectors in a pair, it should return a scalar indicating the
        distance/dissimilarity between them.

    homology_dimensions : list or tuple, optional, default: ``(0, 1)``
        Dimensions (non-negative integers) of the topological features to be
        detected.

    coeff : int prime, optional, default: ``2``
        Compute homology with coefficients in the prime field
        :math:`\\mathbb{F}_p = \\{ 0, \\ldots, p - 1 \\}` where
        :math:`p` equals `coeff`.

    max_edge_length : float, optional, default: ``numpy.inf``
        Maximum value of the Vietoris–Rips filtration parameter. Points whose
        distance is greater than this value will never be connected by an
        edge, and topological features at scales larger than this value will
        not be detected.

    infinity_values : float or None, default: ``None``
        Which death value to assign to features which are still alive at
        filtration value `max_edge_length`. ``None`` means that this
        death value is declared to be equal to `max_edge_length`.

    n_jobs : int or None, optional, default: ``None``
        The number of jobs to use for the computation. ``None`` means 1 unless
        in a :obj:`joblib.parallel_backend` context. ``-1`` means using all
        processors.

    Attributes
    ----------
    infinity_values_ : float
        Effective death value to assign to features which are still alive at
        filtration value `max_edge_length`.

    See also
    --------
    FlagserPersistence, SparseRipsPersistence, EuclideanCechPersistence, \
    ConsistentRescaling, ConsecutiveRescaling

    Notes
    -----
    `Ripser <https://github.com/Ripser/ripser>`_ is used as a C++ backend
    for computing Vietoris–Rips persistent homology. Python bindings were
    modified for performance from the `ripser.py
    <https://github.com/scikit-tda/ripser.py>`_ package.

    Persistence diagrams produced by this class must be interpreted with
    care due to the presence of padding triples which carry no information.
    See :meth:`transform` for additional information.

    References
    ----------
    [1] U. Bauer, "Ripser: efficient computation of Vietoris–Rips persistence \
        barcodes", 2019; `arXiv:1908.02518 \
        <https://arxiv.org/abs/1908.02518>`_.

    """

    _hyperparameters = {
        'metric': {'type': (str, FunctionType)},
        'metric_params': {'type': dict},
        'homology_dimensions': {
            'type': (list, tuple),
            'of': {'type': int, 'in': Interval(0, np.inf, closed='left')}
            },
        'coeff': {'type': int, 'in': Interval(2, np.inf, closed='left')},
        'max_edge_length': {'type': Real},
        'infinity_values': {'type': (Real, type(None))}
        }

    def __init__(self, metric='euclidean', metric_params={},
                 homology_dimensions=(0, 1), coeff=2,
                 max_edge_length=np.inf, infinity_values=None,
                 n_jobs=None):
        self.metric = metric
        self.metric_params = metric_params
        self.homology_dimensions = homology_dimensions
        self.coeff = coeff
        self.max_edge_length = max_edge_length
        self.infinity_values = infinity_values
        self.n_jobs = n_jobs

    def _ripser_diagram(self, X):
        Xdgms = ripser(X, maxdim=self._max_homology_dimension,
                       thresh=self.max_edge_length, coeff=self.coeff,
                       metric=self.metric)['dgms']

        if 0 in self._homology_dimensions:
            Xdgms[0] = Xdgms[0][:-1, :]  # Remove one infinite bar

        return Xdgms

    def fit(self, X, y=None):
        """Calculate :attr:`infinity_values_`. Then, return the estimator.

        This method is here to implement the usual scikit-learn API and hence
        work in pipelines.

        Parameters
        ----------
        X : ndarray or list
            Input data representing a collection of point clouds if `metric`
            was not set to ``'precomputed'``, and of distance matrices or
            adjacency matrices of weighted undirected graphs otherwise. Can be
            either a 3D ndarray whose zeroth dimension has size ``n_samples``,
            or a list containing ``n_samples`` 2D ndarrays/sparse matrices.
            If `metric` was set to ``'precomputed'``, each entry of `X` should
            be compatible with a filtration, i.e. the value at index (i, j)
            should be no smaller than the values at diagonal indices (i, i)
            and (j, j).

        y : None
            There is no need for a target in a transformer, yet the pipeline
            API requires this parameter.

        Returns
        -------
        self : object

        """
        validate_params(
            self.get_params(), self._hyperparameters, exclude=['n_jobs'])
        self._is_precomputed = self.metric == 'precomputed'
        check_point_clouds(X, accept_sparse=True,
                           distance_matrices=self._is_precomputed)

        if self.infinity_values is None:
            self.infinity_values_ = self.max_edge_length
        else:
            self.infinity_values_ = self.infinity_values

        self._homology_dimensions = sorted(self.homology_dimensions)
        self._max_homology_dimension = self._homology_dimensions[-1]
        return self

    def transform(self, X, y=None):
        """For each point cloud or distance matrix in `X`, compute the
        relevant persistence diagram as an array of triples [b, d, q]. Each
        triple represents a persistent topological feature in dimension q
        (belonging to `homology_dimensions`) which is born at b and dies at d.
        Only triples in which b < d are meaningful. Triples in which b and d
        are equal ("diagonal elements") may be artificially introduced during
        the computation for padding purposes, since the number of non-trivial
        persistent topological features is typically not constant across
        samples. They carry no information and hence should be effectively
        ignored by any further computation.

        Parameters
        ----------
        X : ndarray or list
            Input data representing a collection of point clouds if `metric`
            was not set to ``'precomputed'``, and of distance matrices or
            adjacency matrices of weighted undirected graphs otherwise. Can be
            either a 3D ndarray whose zeroth dimension has size ``n_samples``,
            or a list containing ``n_samples`` 2D ndarrays/sparse matrices.
            If `metric` was set to ``'precomputed'``, each entry of `X` should
            be compatible with a filtration, i.e. the value at index (i, j)
            should be no smaller than the values at diagonal indices (i, i)
            and (j, j).

        y : None
            There is no need for a target in a transformer, yet the pipeline
            API requires this parameter.

        Returns
        -------
        Xt : ndarray of shape (n_samples, n_features, 3)
            Array of persistence diagrams computed from the feature arrays or
            distance matrices in `X`. ``n_features`` equals
            :math:`\\sum_q n_q`, where :math:`n_q` is the maximum number of
            topological features in dimension :math:`q` across all samples in
            `X`.

        """
        check_is_fitted(self)
        X = check_point_clouds(X, accept_sparse=True,
                               distance_matrices=self._is_precomputed)

        Xt = Parallel(n_jobs=self.n_jobs)(
            delayed(self._ripser_diagram)(x) for x in X)

        Xt = _postprocess_diagrams(Xt, self._homology_dimensions,
                                   self.infinity_values_, self.n_jobs)
        return Xt

    @staticmethod
    def plot(Xt, sample=0, homology_dimensions=None, plotly_params=None):
        """Plot a sample from a collection of persistence diagrams, with
        homology in multiple dimensions.

        Parameters
        ----------
        Xt : ndarray of shape (n_samples, n_points, 3)
            Collection of persistence diagrams, such as returned by
            :meth:`transform`.

        sample : int, optional, default: ``0``
            Index of the sample in `Xt` to be plotted.

        homology_dimensions : list, tuple or None, optional, default: ``None``
            Which homology dimensions to include in the plot. ``None`` means
            plotting all dimensions present in ``Xt[sample]``.

        plotly_params : dict or None, optional, default: ``None``
            Custom parameters to configure the plotly figure. Allowed keys are
            ``"traces"`` and ``"layout"``, and the corresponding values should
            be dictionaries containing keyword arguments as would be fed to the
            :meth:`update_traces` and :meth:`update_layout` methods of
            :class:`plotly.graph_objects.Figure`.

        Returns
        -------
        fig : :class:`plotly.graph_objects.Figure` object
            Plotly figure.

        """
        return plot_diagram(
            Xt[sample], homology_dimensions=homology_dimensions,
            plotly_params=plotly_params
            )


@adapt_fit_transform_docs
class SparseRipsPersistence(BaseEstimator, TransformerMixin, PlotterMixin):
    """:ref:`Persistence diagrams <persistence_diagram>` resulting from
    :ref:`Sparse Vietoris–Rips filtrations
    <vietoris-rips_complex_and_vietoris-rips_persistence>`.

    Given a :ref:`point cloud <finite_metric_spaces_and_point_clouds>` in
    Euclidean space, or an abstract
    :ref:`metric space <finite_metric_spaces_and_point_clouds>`
    encoded by a distance matrix, information about the appearance and
    disappearance of topological features (technically,
    :ref:`homology classes <homology_and_cohomology>`) of various dimensions
    and at different scales is summarised in the corresponding persistence
    diagram.

    Parameters
    ----------
    metric : string or callable, optional, default: ``'euclidean'``
        If set to ``'precomputed'``, input data is to be interpreted as a
        collection of distance matrices. Otherwise, input data is to be
        interpreted as a collection of point clouds (i.e. feature arrays),
        and `metric` determines a rule with which to calculate distances
        between pairs of instances (i.e. rows) in these arrays.
        If `metric` is a string, it must be one of the options allowed by
        :func:`scipy.spatial.distance.pdist` for its metric parameter, or a
        metric listed in :obj:`sklearn.pairwise.PAIRWISE_DISTANCE_FUNCTIONS`,
        including "euclidean", "manhattan", or "cosine".
        If `metric` is a callable function, it is called on each pair of
        instances and the resulting value recorded. The callable should take
        two arrays from the entry in `X` as input, and return a value
        indicating the distance between them.

    metric_params : dict or None, optional, default: ``{}``
        Additional keyword arguments for the metric function.

    homology_dimensions : iterable, optional, default: ``(0, 1)``
        Dimensions (non-negative integers) of the topological features to be
        detected.

    coeff : int prime, optional, default: ``2``
        Compute homology with coefficients in the prime field
        :math:`\\mathbb{F}_p = \\{ 0, \\ldots, p - 1 \\}` where
        :math:`p` equals `coeff`.

    epsilon : float between 0. and 1., optional, default: ``0.1``
        Parameter controlling the approximation to the exact Vietoris–Rips
        filtration. If set to `0.`, :class:`SparseRipsPersistence` leads to
        the same results as :class:`VietorisRipsPersistence` but is slower.

    max_edge_length : float, optional, default: ``numpy.inf``
        Maximum value of the Sparse Rips filtration parameter. Points whose
        distance is greater than this value will never be connected by an
        edge, and topological features at scales larger than this value will
        not be detected.

    infinity_values : float or None, default : ``None``
        Which death value to assign to features which are still alive at
        filtration value `max_edge_length`. ``None`` means that this
        death value is declared to be equal to `max_edge_length`.

    n_jobs : int or None, optional, default: ``None``
        The number of jobs to use for the computation. ``None`` means 1 unless
        in a :obj:`joblib.parallel_backend` context. ``-1`` means using all
        processors.

    Attributes
    ----------
    infinity_values_ : float
        Effective death value to assign to features which are still alive at
        filtration value `max_edge_length`. Set in :meth:`fit`.

    See also
    --------
    VietorisRipsPersistence, FlagserPersistence, EuclideanCechPersistence, \
    ConsistentRescaling, ConsecutiveRescaling

    Notes
    -----
    `GUDHI <https://github.com/GUDHI/gudhi-devel>`_ is used as a C++ backend
    for computing sparse Vietoris–Rips persistent homology. Python bindings
    were modified for performance.

    Persistence diagrams produced by this class must be interpreted with
    care due to the presence of padding triples which carry no information.
    See :meth:`transform` for additional information.

    References
    ----------
    [1] C. Maria, "Persistent Cohomology", 2020; `GUDHI User and Reference \
        Manual <http://gudhi.gforge.inria.fr/doc/3.1.0/group__persistent_\
        cohomology.html>`_.

    """
    _hyperparameters = {
        'metric': {'type': (str, FunctionType)},
        'metric_params': {'type': dict},
        'homology_dimensions': {
            'type': (list, tuple),
            'of': {'type': int, 'in': Interval(0, np.inf, closed='left')}
            },
        'coeff': {'type': int, 'in': Interval(2, np.inf, closed='left')},
        'epsilon': {'type': Real, 'in': Interval(0, 1, closed='both')},
        'max_edge_length': {'type': Real},
        'infinity_values': {'type': (Real, type(None))}
        }

    def __init__(self, metric='euclidean', metric_params={},
                 homology_dimensions=(0, 1), coeff=2, epsilon=0.1,
                 max_edge_length=np.inf, infinity_values=None, n_jobs=None):
        self.metric = metric
        self.metric_params = metric_params
        self.homology_dimensions = homology_dimensions
        self.coeff = coeff
        self.epsilon = epsilon
        self.max_edge_length = max_edge_length
        self.infinity_values = infinity_values
        self.n_jobs = n_jobs

    def _gudhi_diagram(self, X):
        Xdgms = pairwise_distances(X, metric=self.metric, **self.metric_params)
        sparse_rips_complex = SparseRipsComplex(
            distance_matrix=Xdgms, max_edge_length=self.max_edge_length,
            sparse=self.epsilon)
        simplex_tree = sparse_rips_complex.create_simplex_tree(
            max_dimension=max(self._homology_dimensions) + 1)
        Xdgms = simplex_tree.persistence(
            homology_coeff_field=self.coeff, min_persistence=0)

        # Separate diagrams by homology dimensions
        Xdgms = {dim: np.array([Xdgms[i][1] for i in range(len(Xdgms))
                                if Xdgms[i][0] == dim]).reshape((-1, 2))
                 for dim in self.homology_dimensions}

        if 0 in self._homology_dimensions:
            Xdgms[0] = Xdgms[0][1:, :]  # Remove one infinite bar

        return Xdgms

    def fit(self, X, y=None):
        """Calculate :attr:`infinity_values_`. Then, return the estimator.

        This method is here to implement the usual scikit-learn API and hence
        work in pipelines.

        Parameters
        ----------
        X : ndarray or list
            Input data representing a collection of point clouds if `metric`
            was not set to ``'precomputed'``, and of distance matrices
            otherwise. Can be either a 3D ndarray whose zeroth dimension has
            size ``n_samples``, or a list containing ``n_samples`` 2D ndarrays.
            If `metric` was set to ``'precomputed'``, entries of `X` must be
            square arrays and should be compatible with a filtration, i.e. the
            value at index (i, j) should be no smaller than the values at
            diagonal indices (i, i) and (j, j).

        y : None
            There is no need for a target in a transformer, yet the pipeline
            API requires this parameter.

        Returns
        -------
        self : object

        """
        validate_params(
            self.get_params(), self._hyperparameters, exclude=['n_jobs'])
        self._is_precomputed = self.metric == 'precomputed'
        check_point_clouds(X, accept_sparse=True,
                           distance_matrices=self._is_precomputed)

        if self.infinity_values is None:
            self.infinity_values_ = self.max_edge_length
        else:
            self.infinity_values_ = self.infinity_values

        self._homology_dimensions = sorted(self.homology_dimensions)
        self._max_homology_dimension = self._homology_dimensions[-1]
        return self

    def transform(self, X, y=None):
        """For each point cloud or distance matrix in `X`, compute the
        relevant persistence diagram as an array of triples [b, d, q]. Each
        triple represents a persistent topological feature in dimension q
        (belonging to `homology_dimensions`) which is born at b and dies at d.
        Only triples in which b < d are meaningful. Triples in which b and d
        are equal ("diagonal elements") may be artificially introduced during
        the computation for padding purposes, since the number of non-trivial
        persistent topological features is typically not constant across
        samples. They carry no information and hence should be effectively
        ignored by any further computation.

        Parameters
        ----------
        X : ndarray or list
            Input data representing a collection of point clouds if `metric`
            was not set to ``'precomputed'``, and of distance matrices
            otherwise. Can be either a 3D ndarray whose zeroth dimension has
            size ``n_samples``, or a list containing ``n_samples`` 2D ndarrays.
            If `metric` was set to ``'precomputed'``, entries of `X` must be
            square arrays and should be compatible with a filtration, i.e. the
            value at index (i, j) should be no smaller than the values at
            diagonal indices (i, i) and (j, j).

        y : None
            There is no need for a target in a transformer, yet the pipeline
            API requires this parameter.

        Returns
        -------
        Xt : ndarray of shape (n_samples, n_features, 3)
            Array of persistence diagrams computed from the feature arrays or
            distance matrices in `X`. ``n_features`` equals
            :math:`\\sum_q n_q`, where :math:`n_q` is the maximum number of
            topological features in dimension :math:`q` across all samples in
            `X`.

        """
        check_is_fitted(self)
        X = check_point_clouds(X, accept_sparse=True,
                               distance_matrices=self._is_precomputed)

        Xt = Parallel(n_jobs=self.n_jobs)(
            delayed(self._gudhi_diagram)(x) for x in X)

        Xt = _postprocess_diagrams(Xt, self._homology_dimensions,
                                   self.infinity_values_, self.n_jobs)
        return Xt

    @staticmethod
    def plot(Xt, sample=0, homology_dimensions=None, plotly_params=None):
        """Plot a sample from a collection of persistence diagrams, with
        homology in multiple dimensions.

        Parameters
        ----------
        Xt : ndarray of shape (n_samples, n_points, 3)
            Collection of persistence diagrams, such as returned by
            :meth:`transform`.

        sample : int, optional, default: ``0``
            Index of the sample in `Xt` to be plotted.

        homology_dimensions : list, tuple or None, optional, default: ``None``
            Which homology dimensions to include in the plot. ``None`` means
            plotting all dimensions present in ``Xt[sample]``.

        plotly_params : dict or None, optional, default: ``None``
            Custom parameters to configure the plotly figure. Allowed keys are
            ``"traces"`` and ``"layout"``, and the corresponding values should
            be dictionaries containing keyword arguments as would be fed to the
            :meth:`update_traces` and :meth:`update_layout` methods of
            :class:`plotly.graph_objects.Figure`.

        Returns
        -------
        fig : :class:`plotly.graph_objects.Figure` object
            Plotly figure.

        """
        return plot_diagram(
            Xt[sample], homology_dimensions=homology_dimensions,
            plotly_params=plotly_params
            )


@adapt_fit_transform_docs
class EuclideanCechPersistence(BaseEstimator, TransformerMixin, PlotterMixin):
    """:ref:`Persistence diagrams <persistence_diagram>` resulting from
    `Cech filtrations <TODO>`_.

    Given a :ref:`point cloud <finite_metric_spaces_and_point_clouds>` in
    Euclidean space, information about the appearance and disappearance of
    topological features (technically,
    :ref:`homology classes <homology_and_cohomology>`) of various dimensions
    and at different scales is summarised in the corresponding persistence
    diagram.

    Parameters
    ----------
    homology_dimensions : list or tuple, optional, default: ``(0, 1)``
        Dimensions (non-negative integers) of the topological features to be
        detected.

    coeff : int prime, optional, default: ``2``
        Compute homology with coefficients in the prime field
        :math:`\\mathbb{F}_p = \\{ 0, \\ldots, p - 1 \\}` where
        :math:`p` equals `coeff`.

    max_edge_length : float, optional, default: ``numpy.inf``
        Maximum value of the Cech filtration parameter. Topological features at
        scales larger than this value will not be detected.

    infinity_values : float or None, default: ``None``
        Which death value to assign to features which are still alive at
        filtration value `max_edge_length`. ``None`` means that this death
        value is declared to be equal to `max_edge_length`.

    n_jobs : int or None, optional, default: ``None``
        The number of jobs to use for the computation. ``None`` means 1 unless
        in a :obj:`joblib.parallel_backend` context. ``-1`` means using all
        processors.

    Attributes
    ----------
    infinity_values_ : float
        Effective death value to assign to features which are still alive at
        filtration value `max_edge_length`.

    See also
    --------
<<<<<<< HEAD
    VietorisRipsPersistence, SparseRipsPersistence, CubicalPersistence
=======
    VietorisRipsPersistence, FlagserPersistence, SparseRipsPersistence, \
    ConsistentRescaling, ConsecutiveRescaling
>>>>>>> 4151453d

    Notes
    -----
    `GUDHI <https://github.com/GUDHI/gudhi-devel>`_ is used as a C++ backend
    for computing Cech persistent homology. Python bindings were modified
    for performance.

    Persistence diagrams produced by this class must be interpreted with
    care due to the presence of padding triples which carry no information.
    See :meth:`transform` for additional information.

    References
    ----------
    [1] C. Maria, "Persistent Cohomology", 2020; `GUDHI User and Reference \
        Manual <http://gudhi.gforge.inria.fr/doc/3.1.0/group__persistent_\
        cohomology.html>`_.

    """

    _hyperparameters = {
        'homology_dimensions': {
            'type': (list, tuple),
            'of': {'type': int, 'in': Interval(0, np.inf, closed='left')}
            },
        'coeff': {'type': int, 'in': Interval(2, np.inf, closed='left')},
        'max_edge_length': {'type': Real,
                            'in': Interval(0, np.inf, closed='right')},
        'infinity_values': {'type': (Real, type(None)),
                            'in': Interval(0, np.inf, closed='neither')},
        }

    def __init__(self, homology_dimensions=(0, 1), coeff=2,
                 max_edge_length=np.inf, infinity_values=None, n_jobs=None):
        self.homology_dimensions = homology_dimensions
        self.coeff = coeff
        self.max_edge_length = max_edge_length
        self.infinity_values = infinity_values
        self.n_jobs = n_jobs

    def _gudhi_diagram(self, X):
        cech_complex = CechComplex(points=X, max_radius=self.max_edge_length)
        simplex_tree = cech_complex.create_simplex_tree(
            max_dimension=max(self._homology_dimensions) + 1)
        Xdgms = simplex_tree.persistence(
            homology_coeff_field=self.coeff, min_persistence=0)

        # Separate diagrams by homology dimensions
        Xdgms = {dim: np.array([Xdgms[i][1] for i in range(len(Xdgms))
                                if Xdgms[i][0] == dim]).reshape((-1, 2))
                 for dim in self.homology_dimensions}

        if 0 in self._homology_dimensions:
            Xdgms[0] = Xdgms[0][1:, :]  # Remove one infinite bar

        return Xdgms

    def fit(self, X, y=None):
        """Calculate :attr:`infinity_values_`. Then, return the estimator.

        This method is here to implement the usual scikit-learn API and hence
        work in pipelines.

        Parameters
        ----------
        X : ndarray or list
            Input data representing a collection of point clouds. Can be either
            a 3D ndarray whose zeroth dimension has size ``n_samples``, or a
            list containing ``n_samples`` 2D ndarrays.

        y : None
            There is no need for a target in a transformer, yet the pipeline
            API requires this parameter.

        Returns
        -------
        self : object

        """
        check_point_clouds(X)
        validate_params(
            self.get_params(), self._hyperparameters, exclude=['n_jobs'])

        if self.infinity_values is None:
            self.infinity_values_ = self.max_edge_length
        else:
            self.infinity_values_ = self.infinity_values

        self._homology_dimensions = sorted(self.homology_dimensions)
        self._max_homology_dimension = self._homology_dimensions[-1]
        return self

    def transform(self, X, y=None):
        """For each point cloud in `X`, compute the relevant persistence
        diagram as an array of triples [b, d, q]. Each triple represents a
        persistent topological feature in dimension q (belonging to
        `homology_dimensions`) which is born at b and dies at d. Only triples
        in which b < d are meaningful. Triples in which b and d are equal
        ("diagonal elements") may be artificially introduced during the
        computation for padding purposes, since the number of non-trivial
        persistent topological features is typically not constant across
        samples. They carry no information and hence should be effectively
        ignored by any further computation.

        Parameters
        ----------
        X : ndarray of shape (n_samples, n_points, n_dimensions)
            Input data representing a collection of point clouds. Can be either
            a 3D ndarray whose zeroth dimension has size ``n_samples``, or a
            list containing ``n_samples`` 2D ndarrays.

        y : None
            There is no need for a target in a transformer, yet the pipeline
            API requires this parameter.

        Returns
        -------
        Xt : ndarray of shape (n_samples, n_features, 3)
            Array of persistence diagrams computed from the feature arrays in
            `X`. ``n_features`` equals :math:`\\sum_q n_q`, where :math:`n_q`
            is the maximum number of topological features in dimension
            :math:`q` across all samples in `X`.

        """
        check_is_fitted(self)
        X = check_point_clouds(X)

        Xt = Parallel(n_jobs=self.n_jobs)(
            delayed(self._gudhi_diagram)(x) for x in X)

        Xt = _postprocess_diagrams(Xt, self._homology_dimensions,
                                   self.infinity_values_, self.n_jobs)
        return Xt


class WitnessPersistence(BaseEstimator, TransformerMixin):
    """`Persistence diagrams <https://giotto.ai/theory>`_ resulting from
    `filtrations of Witness complex <https://giotto.ai/theory>`_.

    Given a `point cloud <https://giotto.ai/theory>`_ in Euclidean space,
    information about the appearance and disappearance of
    topological features (technically, `homology classes
    <https://giotto.ai/theory>`_) of various dimensions and at different
    scales is summarised in the corresponding persistence diagram.

    Parameters
    ----------
    n_landmarks : int, optional, default: ``5``
        Number of landmarks.

    strong : bool, optional, default: ``False``
        If ``True`` computes the persistence of the strong Witness complex.
        If ``False`` computes the persistence of the weak Witness complex.

    relaxation : float, optional, default: ``0``
        Relaxation parameter for the construction of the relaxed Witness
        complex.

    subsampling: string or callable, optional, default: ``'random'``
        Rule with wich to subsample the point clouds to obtain the landmark.
        If `subsampling` is a string, it must be a subsambling function listed
        in :obj:`gtda.homology.SUBSAMPLING_FUNCTIONS`. Note that only "random"
        is currently supported.
        If `subsampling` is a callable function, it is called on each instances
        of point cloud. The callable should take a point cloud from the entry
        in `X` and a number of landmarks `n_landmarks` as inputs, and return a
        point cloud of landmarks.

    subsampling_params : dict or None, optional, default: ``{}``
        Additional keyword arguments for the subsampling function.

    metric : string or callable, optional, default: ``'euclidean'``
        Rule with which to calculate distances between pairs of instances
        (i.e. rows) in these arrays.
        If `metric` is a string, it must be one of the options allowed by
        :func:`scipy.spatial.distance.pdist` for its metric parameter, or a
        metric listed in :obj:`sklearn.pairwise.PAIRWISE_DISTANCE_FUNCTIONS`,
        including "euclidean", "manhattan" or "cosine".
        If `metric` is a callable function, it is called on each pair of
        instances and the resulting value recorded. The callable should take
        two arrays from the entry in `X` as input, and return a value
        indicating the distance between them.
        Note that metric cannot be ``'precomputed'`` as each entry in the input
        collection has to be a point clouds. Distance matrices are not
        supported.

    metric_params : dict or None, optional, default: ``{}``
        Additional keyword arguments for the metric function.

    homology_dimensions : iterable, optional, default: ``(0, 1)``
        Dimensions (non-negative integers) of the topological features to be
        detected.

    coeff : int prime, optional, default: ``2``
        Compute homology with coefficients in the prime field
        :math:`\\mathbb{F}_p = \\{ 0, \\ldots, p - 1 \\}` where
        :math:`p` equals `coeff`.

    infinity_values : float or None, default: ``None``
        Which death value to assign to features which are still alive at
        filtration value `np.inf`. ``None`` assigns the maximum pixel
        values within all images passed to meth:`fit`.

    n_jobs : int or None, optional, default: ``None``
        The number of jobs to use for the computation. ``None`` means 1 unless
        in a :obj:`joblib.parallel_backend` context. ``-1`` means using all
        processors.

    Attributes
    ----------
    infinity_values_ : float
        Effective death value to assign to features which are still alive at
        filtration value `max_edge_length`.

    See also
    --------
    VietorisRipsPersistence, SparseRipsPersistence, EuclideanCechPersistence

    Notes
    -----
    `Gudhi <https://github.com/GUDHI/gudhi-devel>`_ is used as a C++ backend
    for computing Witness persistent homology. Python bindings were modified
    for performance.

    Persistence diagrams produced by this class must be interpreted with
    care due to the presence of padding triples which carry no information.
    See :meth:`transform` for additional information.

    References
    ----------
    [1] S. Kachanovich, "Witness complex", 2015; \
        `GUDHI User and Reference Manual \
        <http://gudhi.gforge.inria.fr/doc/latest/group__witness__complex.html>`_.

    [2] V. de Silva and G. Carlsson, "Topological estimation using witness \
        complexes". Proc. Sympos. Point-Based Graphics, pages 157–166, 2004;
        `doi: 10.5555/2386332.2386359
        <https://doi.org/10.5555/2386332.2386359>`_.

    """
    _hyperparameters = {
        'metric': {'type': (str, FunctionType)},
        'metric_params': {'type': dict},
        'homology_dimensions': {
            'type': (list, tuple), 'of': {
                'type': int, 'in': Interval(0, np.inf, closed='left')}},
        'coeff': {'type': int, 'in': Interval(2, np.inf, closed='left')},
        'max_edge_length': {'type': Real},
        'infinity_values': {'type': (Real, type(None))},
        'n_landmarks':  {'type': int,
                         'in': Interval(1, np.inf, closed='left')},
        'subsampling': {'type': (str, FunctionType)},
        'subsampling_params': {'type': dict},
        'strong': {'type': bool},
        'relaxation': {'type': Real, 'in': Interval(0, np.inf, closed='left')},
    }

    def __init__(self, n_landmarks=5, strong=False, relaxation=0.,
                 subsampling='random', subsampling_params={},
                 metric='euclidean', metric_params={},
                 homology_dimensions=(0, 1), coeff=2, infinity_values=None,
                 n_jobs=None):
        self.n_landmarks = n_landmarks
        self.subsampling = subsampling
        self.subsampling_params = subsampling_params
        self.strong = strong
        self.relaxation = relaxation
        self.metric = metric
        self.metric_params = metric_params
        self.homology_dimensions = homology_dimensions
        self.coeff = coeff
        self.infinity_values = infinity_values
        self.n_jobs = n_jobs

    def _create_nearest_landmark_table(self, X):
        Xl = self._subsample(X, self.n_landmarks)
        X = pairwise_distances(X, Xl, metric=self.metric, **self.metric_params)
        L = np.argsort(X, axis=1)
        X = np.sort(X, axis=1)
        return [[(L[w][k], X[w][k]) for k in range(X.shape[1])]
                for w in range(X.shape[0])]

    def _gudhi_diagram(self, X):
        X = self._create_nearest_landmark_table(X)
        witness_complex = self._filtration(nearest_landmark_table=X)
        simplex_tree = witness_complex.create_simplex_tree(
            max_alpha_square=self.relaxation**2)
        Xdgms = simplex_tree.persistence(
            homology_coeff_field=self.coeff, min_persistence=0)

        # Separate diagrams by homology dimensions
        Xdgms = {dim: np.array([Xdgms[i][1] for i in range(len(Xdgms))
                                if Xdgms[i][0] == dim]).reshape((-1, 2))
                 for dim in self.homology_dimensions}

        # Add dimension as the third elements of each (b, d) tuple
        Xdgms = {dim: np.hstack([Xdgms[dim],
                                 dim * np.ones((Xdgms[dim].shape[0], 1),
                                               dtype=Xdgms[dim].dtype)])
                 for dim in self._homology_dimensions}
        return Xdgms

    def fit(self, X, y=None):
        """Calculate :attr:`infinity_values_`. Then, return the estimator.

        This method is there to implement the usual scikit-learn API and hence
        work in pipelines.

        Parameters
        ----------
        X : ndarray, shape (n_samples, n_pixels_1, ..., n_pixels_d)
            Input data. Array of d-dimensional images.

        y : None
            There is no need of a target in a transformer, yet the pipeline API
            requires this parameter.

        Returns
        -------
        self : object

        """

        validate_params(self.get_params(), self._hyperparameters,
                        exclude=['n_jobs'])
        check_array(X, allow_nd=True)

        if self.infinity_values is None:
            self.infinity_values_ = np.max(X)
        else:
            self.infinity_values_ = self.infinity_values

        self._homology_dimensions = sorted(self.homology_dimensions)

        self._subsample = SUBSAMPLING_FUNCTIONS[self.subsampling]

        if self.strong:
            self._filtration = StrongWitnessComplex
        else:
            self._filtration = WitnessComplex

        self._max_homology_dimension = self._homology_dimensions[-1]
        return self

    def transform(self, X, y=None):
        """For each image in `X`, compute the relevant persistence diagram
        as an array of triples [b, d, q]. Each triple represents a persistent
        topological feature in dimension q (belonging to `homology_dimensions`)
        which is born at b and dies at d. Only triples in which b < d are
        meaningful. Triples in which b and d are equal ("diagonal elements")
        may be artificially introduced during the computation for padding
        purposes, since the number of non-trivial persistent topological
        features is typically not constant across samples. They carry no
        information and hence should be effectively ignored by any further
        computation.

        Parameters
        ----------
        X : ndarray, shape (n_samples, n_pixels_1, ..., n_pixels_d)
            Input data. Array of d-dimensional images.

        y : None
            There is no need of a target in a transformer, yet the pipeline API
            requires this parameter.

        Returns
        -------
        Xt : ndarray, shape (n_samples, n_features, 3)
            Array of persistence diagrams computed from the feature arrays or
            distance matrices in `X`. ``n_features`` equals
            :math:`\\sum_q n_q`, where :math:`n_q` is the maximum number of
            topological features in dimension :math:`q` across all samples in
            `X`.

        """
        check_is_fitted(self, ['_homology_dimensions',
                               '_max_homology_dimension'])

        Xt = Parallel(n_jobs=self.n_jobs)(
            delayed(self._gudhi_diagram)(X[i, :, :]) for i in range(
                X.shape[0]))

        Xt = _postprocess_diagrams(Xt, self._homology_dimensions,
                                   self.infinity_values_, self.n_jobs)
        return Xt

    @staticmethod
    def plot(Xt, sample=0, homology_dimensions=None, plotly_params=None):
        """Plot a sample from a collection of persistence diagrams, with
        homology in multiple dimensions.

        Parameters
        ----------
        Xt : ndarray of shape (n_samples, n_points, 3)
            Collection of persistence diagrams, such as returned by
            :meth:`transform`.

        sample : int, optional, default: ``0``
            Index of the sample in `Xt` to be plotted.

        homology_dimensions : list, tuple or None, optional, default: ``None``
            Which homology dimensions to include in the plot. ``None`` means
            plotting all dimensions present in ``Xt[sample]``.

        plotly_params : dict or None, optional, default: ``None``
            Custom parameters to configure the plotly figure. Allowed keys are
            ``"traces"`` and ``"layout"``, and the corresponding values should
            be dictionaries containing keyword arguments as would be fed to the
            :meth:`update_traces` and :meth:`update_layout` methods of
            :class:`plotly.graph_objects.Figure`.

        Returns
        -------
        fig : :class:`plotly.graph_objects.Figure` object
            Plotly figure.

        """
        return plot_diagram(
            Xt[sample], homology_dimensions=homology_dimensions,
            plotly_params=plotly_params
            )


@adapt_fit_transform_docs
class FlagserPersistence(BaseEstimator, TransformerMixin, PlotterMixin):
    """:ref:`Persistence diagrams <persistence_diagram>` resulting from
    :ref:`filtrations <filtered_complex>` of :ref:`directed or undirected flag
    complexes <clique_and_flag_complexes>`.

    Given a weighted directed or undirected graph, information about the
    appearance and disappearance of topological features (technically,
    :ref:`homology classes <homology_and_cohomology>`) of various dimension
    and at different scales is summarised in the corresponding persistence
    diagram.

    Parameters
    ----------
    homology_dimensions : list or tuple, optional, default: ``(0, 1)``
        Dimensions (non-negative integers) of the topological features to be
        detected.

    directed : bool, optional, default: ``True``
        If ``True``, :meth:`transform` computes the persistence diagrams of
        the filtered directed flag complexes arising from the input collection
        of weighted directed graphs. If ``False``, :meth:`transform` computes
        the persistence diagrams of the filtered undirected flag complexes
        obtained by regarding all input weighted graphs as undirected, and:

        - if `max_edge_weight` is ``numpy.inf``, it is sufficient to pass a
          collection of (dense or sparse) upper-triangular matrices;
        - if `max_edge_weight` is finite, it is recommended to pass either a
          collection of symmetric dense matrices, or a collection of sparse
          upper-triangular matrices.

    filtration : string, optional, default: ``'max'``
        Algorithm determining the filtration values of higher order simplices
        from the weights of the vertices and edges. Possible values are:
        ['dimension', 'zero', 'max', 'max3', 'max_plus_one', 'product', 'sum',
        'pmean', 'pmoment', 'remove_edges', 'vertex_degree']

    coeff : int prime, optional, default: ``2``
        Compute homology with coefficients in the prime field
        :math:`\\mathbb{F}_p = \\{ 0, \\ldots, p - 1 \\}` where
        :math:`p` equals `coeff`.

    max_edge_weight : float, optional, default: ``numpy.inf``
        Maximum edge weight to be considered in the filtration. All edge
        weights greater than this value will be considered as absent from the
        filtration and topological features at scales larger than this value
        will not be detected.

    infinity_values : float or None, default : ``None``
        Which death value to assign to features which are still alive at
        filtration value `max_edge_weight`. ``None`` means that this
        death value is declared to be equal to `max_edge_weight`.

    max_entries : int, optional, default: ``-1``
        Number controlling the degree of precision in the matrix
        reductions performed by the the backend. Corresponds to the parameter
        ``approximation`` in :func:`pyflagser.flagser`. Increase for higher
        precision, decrease for faster computation. A good value is often
        ``100000`` in hard problems.  A negative value computes highest
        possible precision.

    n_jobs : int or None, optional, default: ``None``
        The number of jobs to use for the computation. ``None`` means 1 unless
        in a :obj:`joblib.parallel_backend` context. ``-1`` means using all
        processors.

    Attributes
    ----------
    infinity_values_ : float
        Effective death value to assign to features which are still alive at
        filtration value `max_edge_weight`.

    See also
    --------
    VietorisRipsPersistence, SparseRipsPersistence, EuclideanCechPersistence, \
    ConsistentRescaling, ConsecutiveRescaling

    Notes
    -----
    The `pyflagser <https://github.com/giotto-ai/pyflagser>`_ Python package
    is used for binding `Flagser <https://github.com/luetge/flagser>`_, a C++
    backend for computing the (persistent) homology of (filtered) directed
    flag complexes.

    For more details, please refer to the `flagser documentation \
    <https://github.com/luetge/flagser/blob/master/docs/\
    documentation_flagser.pdf>`_.

    Persistence diagrams produced by this class must be interpreted with
    care due to the presence of padding triples which carry no information.
    See :meth:`transform` for additional information.


    References
    ----------
    [1] D. Luetgehetmann, D. Govc, J. P. Smith, and R. Levi, "Computing \
        persistent homology of directed flag complexes", Algorithms, 13(1), \
        2020.

    """

    _hyperparameters = {
        'homology_dimensions': {
            'type': (list, tuple),
            'of': {'type': int, 'in': Interval(0, np.inf, closed='left')}
            },
        'directed': {'type': bool},
        'coeff': {'type': int, 'in': Interval(2, np.inf, closed='left')},
        'max_edge_weight': {'type': Real},
        'infinity_values': {'type': (Real, type(None))},
        'max_entries': {'type': int}
        }

    def __init__(self, homology_dimensions=(0, 1), directed=True,
                 filtration='max', coeff=2, max_edge_weight=np.inf,
                 infinity_values=None, max_entries=-1, n_jobs=None):
        self.homology_dimensions = homology_dimensions
        self.directed = directed
        self.filtration = filtration
        self.coeff = coeff
        self.max_edge_weight = max_edge_weight
        self.infinity_values = infinity_values
        self.max_entries = max_entries
        self.n_jobs = n_jobs

    def _flagser_diagram(self, X):
        Xdgms = flagser_weighted(X, max_edge_weight=self.max_edge_weight,
                                 min_dimension=self._min_homology_dimension,
                                 max_dimension=self._max_homology_dimension,
                                 directed=self.directed,
                                 filtration=self.filtration, coeff=self.coeff,
                                 approximation=self.max_entries)['dgms']

        if 0 in self._homology_dimensions:
            Xdgms[0] = Xdgms[0][:-1, :]  # Remove final death at np.inf

        return Xdgms

    def fit(self, X, y=None):
        """Calculate :attr:`infinity_values_`. Then, return the estimator.

        This method is here to implement the usual scikit-learn API and hence
        work in pipelines.

        Parameters
        ----------
        X : ndarray or list
            Input collection of adjacency matrices of weighted directed or
            undirected graphs. Can be either a 3D ndarray whose zeroth
            dimension has size ``n_samples``, or a list containing
            ``n_samples`` 2D ndarrays/sparse matrices. In each adjacency
            matrix, diagonal elements are vertex weights and off-diagonal
            elements are edges weights. It is assumed that a vertex weight
            cannot be larger than the weight of the edges it
            forms. The way zero values are handled depends on the format of the
            matrix. If the matrix is a dense ``numpy.ndarray``, zero values
            denote zero-weighted edges. If the matrix is a sparse
            ``scipy.sparse`` matrix, explicitly stored off-diagonal zeros and
            all diagonal zeros denote zero-weighted edges. Off-diagonal values
            that have not been explicitly stored are treated by
            ``scipy.sparse`` as zeros but will be understood as
            infinitely-valued edges, i.e., edges absent from the filtration.

        y : None
            There is no need for a target in a transformer, yet the pipeline
            API requires this parameter.

        Returns
        -------
        self : object

        """
        check_point_clouds(X, accept_sparse=True, distance_matrices=True)
        validate_params(
            self.get_params(), self._hyperparameters, exclude=['n_jobs',
                                                               'filtration'])

        if self.infinity_values is None:
            self.infinity_values_ = self.max_edge_weight
        else:
            self.infinity_values_ = self.infinity_values

        self._homology_dimensions = sorted(self.homology_dimensions)
        self._min_homology_dimension = self._homology_dimensions[0]
        self._max_homology_dimension = self._homology_dimensions[-1]
        return self

    def transform(self, X, y=None):
        """For each adjacency matrix in `X`, compute the relevant persistence
        diagram as an array of triples [b, d, q]. Each triple represents a
        persistent topological feature in dimension q (belonging to
        `homology_dimensions`) which is born at b and dies at d. Only triples
        in which b < d are meaningful. Triples in which b and d are equal
        ("diagonal elements") may be artificially introduced during the
        computation for padding purposes, since the number of non-trivial
        persistent topological features is typically not constant across
        samples. They carry no information and hence should be effectively
        ignored by any further computation.

        Parameters
        ----------
        X : ndarray or list
            Input collection of adjacency matrices of weighted directed or
            undirected graphs. Can be either a 3D ndarray whose zeroth
            dimension has size ``n_samples``, or a list containing
            ``n_samples`` 2D ndarrays/sparse matrices. In each adjacency
            matrix, diagonal elements are vertex weights and off-diagonal
            elements are edges weights. It is assumed that a vertex weight
            cannot be larger than the weight of the edges it
            forms. The way zero values are handled depends on the format of the
            matrix. If the matrix is a dense ``numpy.ndarray``, zero values
            denote zero-weighted edges. If the matrix is a sparse
            ``scipy.sparse`` matrix, explicitly stored off-diagonal zeros and
            all diagonal zeros denote zero-weighted edges. Off-diagonal values
            that have not been explicitly stored are treated by
            ``scipy.sparse`` as zeros but will be understood as
            infinitely-valued edges, i.e., edges absent from the filtration.

        y : None
            There is no need for a target in a transformer, yet the pipeline
            API requires this parameter.

        Returns
        -------
        Xt : ndarray of shape (n_samples, n_features, 3)
            Array of persistence diagrams computed from the feature arrays or
            distance matrices in `X`. ``n_features`` equals
            :math:`\\sum_q n_q`, where :math:`n_q` is the maximum number of
            topological features in dimension :math:`q` across all samples in
            `X`.

        """
        check_is_fitted(self)
        X = check_point_clouds(X, accept_sparse=True, distance_matrices=True)

        Xt = Parallel(n_jobs=self.n_jobs)(
            delayed(self._flagser_diagram)(x) for x in X)

        Xt = _postprocess_diagrams(Xt, self._homology_dimensions,
                                   self.infinity_values_, self.n_jobs)
        return Xt

    @staticmethod
    def plot(Xt, sample=0, homology_dimensions=None, plotly_params=None):
        """Plot a sample from a collection of persistence diagrams, with
        homology in multiple dimensions.

        Parameters
        ----------
        Xt : ndarray of shape (n_samples, n_points, 3)
            Collection of persistence diagrams, such as returned by
            :meth:`transform`.

        sample : int, optional, default: ``0``
            Index of the sample in `Xt` to be plotted.

        homology_dimensions : list, tuple or None, optional, default: ``None``
            Which homology dimensions to include in the plot. ``None`` means
            plotting all dimensions present in ``Xt[sample]``.

        plotly_params : dict or None, optional, default: ``None``
            Custom parameters to configure the plotly figure. Allowed keys are
            ``"traces"`` and ``"layout"``, and the corresponding values should
            be dictionaries containing keyword arguments as would be fed to the
            :meth:`update_traces` and :meth:`update_layout` methods of
            :class:`plotly.graph_objects.Figure`.

        Returns
        -------
        fig : :class:`plotly.graph_objects.Figure` object
            Plotly figure.

        """
        return plot_diagram(
            Xt[sample], homology_dimensions=homology_dimensions,
            plotly_params=plotly_params
            )<|MERGE_RESOLUTION|>--- conflicted
+++ resolved
@@ -586,12 +586,8 @@
 
     See also
     --------
-<<<<<<< HEAD
-    VietorisRipsPersistence, SparseRipsPersistence, CubicalPersistence
-=======
     VietorisRipsPersistence, FlagserPersistence, SparseRipsPersistence, \
-    ConsistentRescaling, ConsecutiveRescaling
->>>>>>> 4151453d
+    WitnessPersistence, ConsistentRescaling, ConsecutiveRescaling
 
     Notes
     -----
