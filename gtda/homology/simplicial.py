--- conflicted
+++ resolved
@@ -79,12 +79,8 @@
 
     See also
     --------
-<<<<<<< HEAD
-    SparseRipsPersistence
-=======
     SparseRipsPersistence, EuclideanCechPersistence, CubicalPersistence,
     ConsistentRescaling
->>>>>>> a3e76852
 
     Notes
     -----
@@ -293,12 +289,8 @@
 
     See also
     --------
-<<<<<<< HEAD
-    VietorisRipsPersistence
-=======
     VietorisRipsPersistence, EuclideanCechPersistence, CubicalPersistence,
     ConsistentRescaling
->>>>>>> a3e76852
 
     Notes
     -----
@@ -497,12 +489,8 @@
 
     See also
     --------
-<<<<<<< HEAD
-    VietorisRipsPersistence, SparseRipsPersistence
-=======
     VietorisRipsPersistence, SparseRipsPersistence, CubicalPersistence,
     ConsistentRescaling
->>>>>>> a3e76852
 
     Notes
     -----
