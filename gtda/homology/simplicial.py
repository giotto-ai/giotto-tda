--- conflicted
+++ resolved
@@ -1,13 +1,8 @@
 """Persistent homology on point clouds or finite metric spaces."""
 # License: GNU AGPLv3
 
-<<<<<<< HEAD
-import numbers
-import types
-=======
 from numbers import Real
 from types import FunctionType
->>>>>>> 5a246a38
 
 import numpy as np
 from joblib import Parallel, delayed
@@ -17,9 +12,9 @@
 
 from ..base import PlotterMixin
 from ._utils import _postprocess_diagrams
-from ._subsamplings import *
+from ._subsamplings import SUBSAMPLING_FUNCTIONS
 from ..externals.python import ripser, SparseRipsComplex, CechComplex, \
-    WitnessComplex
+    WitnessComplex, StrongWitnessComplex
 from ..utils._docs import adapt_fit_transform_docs
 from ..utils.intervals import Interval
 from ..utils.validation import validate_params
@@ -114,6 +109,7 @@
 
     _hyperparameters = {
         'metric': {'type': (str, FunctionType)},
+        'metric_params': {'type': dict},
         'homology_dimensions': {
             'type': (list, tuple), 'of': {
                 'type': int, 'in': Interval(0, np.inf, closed='left')}},
@@ -122,10 +118,12 @@
         'infinity_values': {'type': (Real, type(None))}
     }
 
-    def __init__(self, metric='euclidean', homology_dimensions=(0, 1),
-                 coeff=2, max_edge_length=np.inf, infinity_values=None,
+    def __init__(self, metric='euclidean', metric_params={},
+                 homology_dimensions=(0, 1), coeff=2,
+                 max_edge_length=np.inf, infinity_values=None,
                  n_jobs=None):
         self.metric = metric
+        self.metric_params = metric_params
         self.homology_dimensions = homology_dimensions
         self.coeff = coeff
         self.max_edge_length = max_edge_length
@@ -280,14 +278,10 @@
         two arrays from the entry in `X` as input, and return a value
         indicating the distance between them.
 
-<<<<<<< HEAD
     metric_params : dict or None, optional, default: ``{}``
         Additional keyword arguments for the metric function.
 
     homology_dimensions : iterable, optional, default: ``(0, 1)``
-=======
-    homology_dimensions : list or tuple, optional, default: ``(0, 1)``
->>>>>>> 5a246a38
         Dimensions (non-negative integers) of the topological features to be
         detected.
 
@@ -345,20 +339,9 @@
         cohomology.html>`_.
 
     """
-<<<<<<< HEAD
-    _hyperparameters = {'epsilon': [numbers.Number, (0., 1.)],
-                        'max_edge_length': [numbers.Number, None],
-                        'infinity_values_': [numbers.Number, None],
-                        '_homology_dimensions': [list, [int, (0, np.inf)]],
-                        'coeff': [int, (2, np.inf)]}
-
-    def __init__(self, metric='euclidean', metric_params={},
-                 max_edge_length=np.inf, homology_dimensions=(0, 1),
-                 coeff=2, epsilon=0.1, infinity_values=None, n_jobs=None):
-=======
-
     _hyperparameters = {
         'metric': {'type': (str, FunctionType)},
+        'metric_params': {'type': dict},
         'homology_dimensions': {
             'type': (list, tuple), 'of': {
                 'type': int, 'in': Interval(0, np.inf, closed='left')}},
@@ -368,10 +351,9 @@
         'infinity_values': {'type': (Real, type(None))}
     }
 
-    def __init__(self, metric='euclidean', homology_dimensions=(0, 1),
-                 coeff=2, epsilon=0.1, max_edge_length=np.inf,
-                 infinity_values=None, n_jobs=None):
->>>>>>> 5a246a38
+    def __init__(self, metric='euclidean', metric_params={},
+                 homology_dimensions=(0, 1), coeff=2, epsilon=0.1,
+                 max_edge_length=np.inf, infinity_values=None, n_jobs=None):
         self.metric = metric
         self.metric_params = metric_params
         self.homology_dimensions = homology_dimensions
@@ -538,8 +520,7 @@
 
     See also
     --------
-    VietorisRipsPersistence, SparseRipsPersistence, CubicalPersistence,
-    ConsistentRescaling
+    VietorisRipsPersistence, SparseRipsPersistence, CubicalPersistence
 
     Notes
     -----
@@ -773,7 +754,8 @@
 
     References
     ----------
-    [1] S. Kachanovich, "Witness complex", 2015; `GUDHI User and Reference Manual \
+    [1] S. Kachanovich, "Witness complex", 2015; \
+        `GUDHI User and Reference Manual \
         <http://gudhi.gforge.inria.fr/doc/latest/group__witness__complex.html>`_.
 
     [2] V. de Silva and G. Carlsson, "Topological estimation using witness \
@@ -782,21 +764,31 @@
         <https://doi.org/10.5555/2386332.2386359>`_.
 
     """
-    _hyperparameters = {'n_landmarks':  [int, (1, np.inf)],
-                        '_subsample': [types.FunctionType, None],
-                        'strong': [bool, [True, False]],
-                        'relaxation': [numbers.Number, (0, np.inf)],
-                        'infinity_values_': [numbers.Number, None],
-                        '_homology_dimensions': [list, [int, (0, np.inf)]],
-                        'coeff': [int, (2, np.inf)]}
+    _hyperparameters = {
+        'metric': {'type': (str, FunctionType)},
+        'metric_params': {'type': dict},
+        'homology_dimensions': {
+            'type': (list, tuple), 'of': {
+                'type': int, 'in': Interval(0, np.inf, closed='left')}},
+        'coeff': {'type': int, 'in': Interval(2, np.inf, closed='left')},
+        'max_edge_length': {'type': Real},
+        'infinity_values': {'type': (Real, type(None))},
+        'n_landmarks':  {'type': int,
+                         'in': Interval(1, np.inf, closed='left')},
+        'subsampling': {'type': (str, FunctionType)},
+        'subsampling_params': {'type': dict},
+        'strong': {'type': bool},
+        'relaxation': {'type': Real, 'in': Interval(0, np.inf, closed='left')},
+    }
 
     def __init__(self, n_landmarks=5, strong=False, relaxation=0.,
                  subsampling='random', subsampling_params={},
-                 metric='euclidean', metric_params= {},
+                 metric='euclidean', metric_params={},
                  homology_dimensions=(0, 1), coeff=2, infinity_values=None,
                  n_jobs=None):
         self.n_landmarks = n_landmarks
         self.subsampling = subsampling
+        self.subsampling_params = subsampling_params
         self.strong = strong
         self.relaxation = relaxation
         self.metric = metric
@@ -809,9 +801,10 @@
     def _create_nearest_landmark_table(self, X):
         Xl = self._subsample(X, self.n_landmarks)
         X = pairwise_distances(X, Xl, metric=self.metric, **self.metric_params)
-
-        return np.stack([np.argsort(X, axis=1), np.sort(X, axis=1)], axis=2)
-
+        L = np.argsort(X, axis=1)
+        X = np.sort(X, axis=1)
+        return [[(L[w][k], X[w][k]) for k in range(X.shape[1])]
+                for w in range(X.shape[0])]
 
     def _gudhi_diagram(self, X):
         X = self._create_nearest_landmark_table(X)
@@ -819,8 +812,7 @@
         simplex_tree = witness_complex.create_simplex_tree(
             max_alpha_square=self.relaxation**2)
         Xdgms = simplex_tree.persistence(
-            homology_coeff_field=self.coeff,
-            min_persistence=self._min_homology_dimension)
+            homology_coeff_field=self.coeff, min_persistence=0)
 
         # Separate diagrams by homology dimensions
         Xdgms = {dim: np.array([Xdgms[i][1] for i in range(len(Xdgms))
@@ -854,7 +846,10 @@
         self : object
 
         """
-        self._subsample = SUBSAMPLING_FUNCTIONS[self.subsampling]
+
+        validate_params(self.get_params(), self._hyperparameters,
+                        exclude=['n_jobs'])
+        check_array(X, allow_nd=True)
 
         if self.infinity_values is None:
             self.infinity_values_ = np.max(X)
@@ -863,12 +858,7 @@
 
         self._homology_dimensions = sorted(self.homology_dimensions)
 
-        validate_params({**self.get_params(),
-                         '_subsample': self._subsample,
-                         'infinity_values_': self.infinity_values_,
-                         '_homology_dimensions': self._homology_dimensions},
-                        self._hyperparameters)
-        check_array(X, allow_nd=True)
+        self._subsample = SUBSAMPLING_FUNCTIONS[self.subsampling]
 
         if self.strong:
             self._filtration = StrongWitnessComplex
