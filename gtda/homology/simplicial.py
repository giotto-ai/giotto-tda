--- conflicted
+++ resolved
@@ -20,7 +20,6 @@
 
 
 @adapt_fit_transform_docs
-<<<<<<< HEAD
 class VietorisRipsPersistence(BaseEstimator, TransformerMixin):
     """:ref:`Persistence diagrams <persistence diagram>` resulting from
     :ref:`Vietoris-Rips filtrations <vietoris-rips complex and vietoris-rips \
@@ -33,18 +32,6 @@
     :ref:`homology classes <homology and cohomology>`) of various dimension
     and at different scales is summarised in the corresponding persistence
     diagram.
-=======
-class VietorisRipsPersistence(BaseEstimator, TransformerMixin, PlotterMixin):
-    """`Persistence diagrams <https://giotto.ai/theory>`_ resulting from
-    `Vietoris-Rips filtrations <https://giotto.ai/theory>`_.
-
-    Given a `point cloud <https://giotto.ai/theory>`_ in Euclidean space,
-    or an abstract `metric space <https://giotto.ai/theory>`_ encoded by a
-    distance matrix, information about the appearance and disappearance of
-    topological features (technically, `homology classes
-    <https://giotto.ai/theory>`_) of various dimensions and at different
-    scales is summarised in the corresponding persistence diagram.
->>>>>>> f464a771
 
     Parameters
     ----------
