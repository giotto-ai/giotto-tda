--- conflicted
+++ resolved
@@ -3,13 +3,8 @@
 """
 # License: GNU AGPLv3
 
-<<<<<<< HEAD
 from .rescaling import ConsistentRescaling, ConsecutiveRescaling
-from .point_clouds import VietorisRipsPersistence
-=======
-from .consistent import ConsistentRescaling
 from .point_clouds import VietorisRipsPersistence, SparseRipsPersistence
->>>>>>> 1be50e33
 from .grids import CubicalPersistence
 
 __all__ = [
