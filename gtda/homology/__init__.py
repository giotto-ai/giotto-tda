--- conflicted
+++ resolved
@@ -3,25 +3,14 @@
 """
 # License: GNU AGPLv3
 
-<<<<<<< HEAD
-from .consistent import ConsistentRescaling
-from .point_clouds import VietorisRipsPersistence, WitnessPersistence
-from .grids import CubicalPersistence
-
-__all__ = [
-    'VietorisRipsPersistence',
-    'WitnessPersistence',
-    'CubicalPersistence',
-    'ConsistentRescaling',
-=======
 from .simplicial import VietorisRipsPersistence, SparseRipsPersistence, \
-    EuclideanCechPersistence
+    EuclideanCechPersistence, WitnessPersistence
 from .cubical import CubicalPersistence
 
 __all__ = [
     'VietorisRipsPersistence',
     'SparseRipsPersistence',
     'EuclideanCechPersistence',
+    'WitnessPersistence',
     'CubicalPersistence',
->>>>>>> 2334fe9c
 ]