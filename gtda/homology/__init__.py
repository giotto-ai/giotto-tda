"""The module :mod:`gtda.homology` implements transformers
to modify metric spaces or generate persistence diagrams.
"""
# License: GNU AGPLv3

<<<<<<< HEAD
from .rescaling import ConsistentRescaling, ConsecutiveRescaling
from .point_clouds import VietorisRipsPersistence, SparseRipsPersistence
=======
from .consistent import ConsistentRescaling
from .point_clouds import VietorisRipsPersistence, SparseRipsPersistence, \
    EuclideanCechPersistence
>>>>>>> b543bf85
from .grids import CubicalPersistence

__all__ = [
    'VietorisRipsPersistence',
    'SparseRipsPersistence',
    'EuclideanCechPersistence',
    'CubicalPersistence',
    'ConsistentRescaling',
    'ConsecutiveRescaling',
]<|MERGE_RESOLUTION|>--- conflicted
+++ resolved
@@ -3,14 +3,10 @@
 """
 # License: GNU AGPLv3
 
-<<<<<<< HEAD
 from .rescaling import ConsistentRescaling, ConsecutiveRescaling
-from .point_clouds import VietorisRipsPersistence, SparseRipsPersistence
-=======
 from .consistent import ConsistentRescaling
 from .point_clouds import VietorisRipsPersistence, SparseRipsPersistence, \
     EuclideanCechPersistence
->>>>>>> b543bf85
 from .grids import CubicalPersistence
 
 __all__ = [
