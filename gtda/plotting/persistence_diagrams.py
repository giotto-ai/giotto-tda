--- conflicted
+++ resolved
@@ -92,31 +92,4 @@
         plot_bgcolor='white'
     )
 
-<<<<<<< HEAD
-=======
-    layout.update(input_layout)
-
-    fig = gobj.Figure(layout=layout)
-    fig.update_xaxes(zeroline=True, linewidth=1, linecolor='black',
-                     mirror=False)
-    fig.update_yaxes(zeroline=True, linewidth=1, linecolor='black',
-                     mirror=False)
-
-    fig.add_trace(gobj.Scatter(x=np.array([-100 * max_filt_param,
-                                           100 * max_filt_param]),
-                               y=np.array([-100 * max_filt_param,
-                                           100 * max_filt_param]),
-                               mode='lines',
-                               line=dict(dash='dash', width=1, color='black'),
-                               showlegend=False, hoverinfo='none'))
-
-    for dim in homology_dimensions:
-        name = f'H{int(dim)}' if dim != np.inf else 'Any homology dimension'
-        subdiagram = diagram[diagram[:, 2] == dim]
-        diff = (subdiagram[:, 1] != subdiagram[:, 0])
-        subdiagram = subdiagram[diff]
-        fig.add_trace(gobj.Scatter(x=subdiagram[:, 0], y=subdiagram[:, 1],
-                                   mode='markers', name=name))
-
->>>>>>> 1c24ce3a
     fig.show()