--- conflicted
+++ resolved
@@ -25,52 +25,30 @@
     Let A be a two-dimensional array viewed as a time series (along the row
     axis) of one-dimensional arrays encoding the "state" of a system. The
     corresponding *undirected transition graph* (or *network*) has as vertex
-<<<<<<< HEAD
     set the set of all unique states (rows) in A, and there is an edge
     between vertex i and vertex j≠i if and only if the state corresponding to
     vertex j immediately follows the one corresponding to vertex i, somewhere
-    somewhere in A.
-=======
-    set the set of all unique states (rows) in A, and there is an edge between
-    two vertices if and only if one of the corresponding states immediately
-    follows the other in A.
->>>>>>> f6667681
+    in A.
 
     Given a collection of two-dimensional arrays, this transformer performs two
     tasks:
 
-<<<<<<< HEAD
         1. Optionally, it preprocesses the arrays by applying a function row
-           by row to them. This can be used e.g. as a "compression" step
-           to reduce the size of the state space.
+           by row to them. This can be used e.g. as a "compression" step to reduce
+           the size of the state space.
         2. It computes the transition graph of each array as a sparse matrix of
            zeos and ones.
-=======
-        1. Optionally, it preprocesses the arrays by applying a function row by
-           row to them. This can be used e.g. as a "compression" step to reduce
-           the size of the state space.
-        2. It computes the undirected transition graph of each array as a
-           sparse matrix.
->>>>>>> f6667681
 
     Parameters
     ----------
     func : None or callable, optional, default: ``numpy.argsort``
         If a callable, it is the function to be applied to each row of each
-        array as a preprocessing steps. Allowed callables are functions mapping
-<<<<<<< HEAD
-        1-D arrays to 1-D arrays of constant length, and must be compatible
-        compatible with :mod:`numpy.apply_along_axis`. If ``None``, this
-        function is the identity (no preprocessing). The default is
-        ``numpy.argsort``, which makes the final transition graphs
-        *ordinal partition networks* [1]_ [2]_ [3]_.
-=======
+        array as a preprocessing step. Allowed callables are functions mapping
         1D arrays to 1D arrays of constant length, and must be compatible with
-        :mod:`numpy.apply_along_axis`. If ``None``, this function is the
+        :func:`numpy.apply_along_axis`. If ``None``, this function is the
         identity (no preprocessing). The default is ``numpy.argsort``, which
         makes the final transition graphs *ordinal partition networks*
         [1]_ [2]_ [3]_.
->>>>>>> f6667681
 
     func_params : None or dict, optional, default: ``None``
         Additional keyword arguments for `func`.
@@ -101,12 +79,7 @@
 
     See also
     --------
-<<<<<<< HEAD
     KNeighborsGraph, GraphGeodesicDistance
-=======
-    KNeighborsGraph, GraphGeodesicDistance, \
-    gtda.time_series.SingleTakensEmbedding
->>>>>>> f6667681
 
     Notes
     -----
@@ -196,11 +169,7 @@
     def transform(self, X, y=None):
         """Create transition graphs from the input data and return their
         adjacency matrices. The graphs are simple, undirected and unweighted,
-<<<<<<< HEAD
         and the adjacency matrices are sparse matrices of ones and zeros.
-=======
-        and the adjacency matrices are sparse boolean matrices.
->>>>>>> f6667681
 
         Parameters
         ----------
