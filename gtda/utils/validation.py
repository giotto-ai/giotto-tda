--- conflicted
+++ resolved
@@ -17,21 +17,13 @@
     'heat': [('p', numbers.Number, (1, np.inf)),
              ('n_bins', int, (1, np.inf)),
              ('sigma', numbers.Number, (0., np.inf))],
-<<<<<<< HEAD
-    'persistent_image': [('order', numbers.Number, (1, np.inf)),
-                         ('n_values', int, (1, np.inf)),
+    'persistent_image': [('p', numbers.Number, (1, np.inf)),
+                         ('n_bins', int, (1, np.inf)),
                          ('sigma', numbers.Number, (0., np.inf)),
                          ('weight_function', types.FunctionType,
                           None)],
     'silhouette': [('order', numbers.Number, (1, np.inf)),
-                   ('n_values', int, (1, np.inf))]}
-=======
-    'persistence_image': [('p', numbers.Number, (1, np.inf)),
-                          ('n_bins', int, (1, np.inf)),
-                          ('sigma', numbers.Number, (0., np.inf)),
-                          ('weight_function', types.FunctionType,
-                           None)]}
->>>>>>> 4e3ad0a2
+                   ('n_bins', int, (1, np.inf))]}
 
 available_metric_params = {metric: [p[0] for p in param_lst]
                            for metric, param_lst in available_metrics.items()}
