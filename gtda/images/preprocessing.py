--- conflicted
+++ resolved
@@ -206,21 +206,6 @@
 
 
 @adapt_fit_transform_docs
-<<<<<<< HEAD
-class ImageToPointCloud(BaseEstimator, TransformerMixin):
-    """Represent active pixels in 2D/3D binary images as points in 2D/3D space.
-
-    The coordinates of each point is calculated as follows. For each activated
-    pixel, assign coordinates that are the pixel position on this image. All
-    deactivated pixels are given infinite coordinates in that space.
-
-    This transformer is meant to transform a collection of images to a point
-    cloud so that collection of point clouds-based persistent homology module
-    can be applied.
-
-    Parameters
-    ----------
-=======
 class Padder(BaseEstimator, TransformerMixin):
     """Pad all 2D/3D binary images in a collection.
 
@@ -236,7 +221,6 @@
         If ``True``, the padded pixels are activated. If ``False``, they are
         deactivated.
 
->>>>>>> e1f65d15
     n_jobs : int or None, optional, default: ``None``
         The number of jobs to use for the computation. ``None`` means 1 unless
         in a :obj:`joblib.parallel_backend` context. ``-1`` means using all
@@ -244,7 +228,116 @@
 
     Attributes
     ----------
-<<<<<<< HEAD
+    paddings_ : int ndarray of shape (padding_x, padding_y [, padding_z])
+       Effective padding along each of the axis. Set in :meth:`fit`.
+
+    """
+    _hyperparameters = {'paddings_': [np.ndarray, (int, None)],
+                        'activated': [bool, [True, False]]}
+
+    def __init__(self, paddings=None, activated=False, n_jobs=None):
+        self.paddings = paddings
+        self.activated = activated
+        self.n_jobs = n_jobs
+
+    def fit(self, X, y=None):
+        """Calculate :attr:`paddings_` from a collection of binary images.
+        Then, return the estimator.
+
+        This method is here to implement the usual scikit-learn API and hence
+        work in pipelines.
+
+        Parameters
+        ----------
+        X : ndarray of shape (n_samples, n_pixels_x, n_pixels_y [, n_pixels_z])
+            Input data. Each entry along axis 0 is interpreted as a 2D or 3D
+            binary image.
+
+        y : None
+            There is no need of a target in a transformer, yet the pipeline API
+            requires this parameter.
+
+        Returns
+        -------
+        self : object
+
+        """
+        if self.paddings is None:
+            self.paddings_ = np.ones(len(X.shape[1:]), dtype=np.int)
+        else:
+            self.paddings_ = self.paddings
+
+        n_dimensions = len(X.shape) - 1
+
+        validate_params({**self.get_params(),
+                         'paddings_': self.paddings_,
+                         'paddings_dim': len(self.paddings_)},
+                        {**self._hyperparameters,
+                         'paddings_dim': [int, [n_dimensions]]})
+
+        check_array(X, ensure_2d=False, allow_nd=True)
+
+        self._pad_width = ((0, 0),
+                           *[(self.paddings_[axis], self.paddings_[axis])
+                             for axis in range(n_dimensions)])
+
+        return self
+
+    def transform(self, X, y=None):
+        """For each binary image in the collection `X`, adds a padding.
+        Return the collection of padded binary images.
+
+        Parameters
+        ----------
+        X : ndarray of shape (n_samples, n_pixels_x, n_pixels_y [, n_pixels_z])
+            Input data. Each entry along axis 0 is interpreted as a 2D or 3D
+            binary image.
+
+        y : None
+            There is no need of a target in a transformer, yet the pipeline API
+            requires this parameter.
+
+        Returns
+        -------
+        Xt : ndarray of shape (n_samples, n_pixels_x + 2 * padding_x, \
+            n_pixels_y + 2 * padding_y [, n_pixels_z + 2 * padding_z])
+            Transformed collection of images. Each entry along axis 0 is a
+            2D or 3D binary image.
+
+        """
+        check_is_fitted(self)
+        Xt = check_array(X, ensure_2d=False, allow_nd=True, copy=True)
+
+        Xt = Parallel(n_jobs=self.n_jobs)(delayed(
+            np.pad)(X[s], pad_width=self._pad_width,
+                    constant_values=self.activated)
+            for s in gen_even_slices(X.shape[0],
+                                     effective_n_jobs(self.n_jobs)))
+        Xt = np.concatenate(Xt)
+
+        return Xt
+
+
+@adapt_fit_transform_docs
+class ImageToPointCloud(BaseEstimator, TransformerMixin):
+    """Represent active pixels in 2D/3D binary images as points in 2D/3D space.
+
+    The coordinates of each point is calculated as follows. For each activated
+    pixel, assign coordinates that are the pixel position on this image. All
+    deactivated pixels are given infinite coordinates in that space.
+    This transformer is meant to transform a collection of images to a point
+    cloud so that collection of point clouds-based persistent homology module
+    can be applied.
+
+    Parameters
+    ----------
+    n_jobs : int or None, optional, default: ``None``
+        The number of jobs to use for the computation. ``None`` means 1 unless
+        in a :obj:`joblib.parallel_backend` context. ``-1`` means using all
+        processors.
+
+    Attributes
+    ----------
     mesh_ : ndarray, shape (n_pixels_x * n_pixels_y [* n_pixels_z], \
         n_dimensions)
         Mesh image for which each pixel value is its coordinates in a
@@ -257,7 +350,6 @@
     gtda.homology.EuclideanCechPersistence
 
     """
-
     def __init__(self, n_jobs=None):
         self.n_jobs = n_jobs
 
@@ -268,34 +360,12 @@
 
     def fit(self, X, y=None):
         """Do nothing and return the estimator unchanged.
-=======
-    paddings_ : int ndarray of shape (padding_x, padding_y [, padding_z])
-       Effective padding along each of the axis. Set in :meth:`fit`.
-
-    """
-    _hyperparameters = {'paddings_': [np.ndarray, (int, None)],
-                        'activated': [bool, [True, False]]}
-
-    def __init__(self, paddings=None, activated=False, n_jobs=None):
-        self.paddings = paddings
-        self.activated = activated
-        self.n_jobs = n_jobs
-
-    def fit(self, X, y=None):
-        """Calculate :attr:`paddings_` from a collection of binary images.
-        Then, return the estimator.
->>>>>>> e1f65d15
-
         This method is here to implement the usual scikit-learn API and hence
         work in pipelines.
 
         Parameters
         ----------
-<<<<<<< HEAD
         X : ndarray, shape (n_samples, n_pixels_x, n_pixels_y [, n_pixels_z])
-=======
-        X : ndarray of shape (n_samples, n_pixels_x, n_pixels_y [, n_pixels_z])
->>>>>>> e1f65d15
             Input data. Each entry along axis 0 is interpreted as a 2D or 3D
             binary image.
 
@@ -308,7 +378,6 @@
         self : object
 
         """
-<<<<<<< HEAD
         X = check_array(X,  ensure_2d=False, allow_nd=True)
 
         n_dimensions = len(X.shape) - 1
@@ -319,31 +388,10 @@
         self.mesh_ = np.flip(np.stack(np.meshgrid(*mesh_range_list),
                                       axis=n_dimensions),
                              axis=0).reshape((-1, n_dimensions))
-=======
-        if self.paddings is None:
-            self.paddings_ = np.ones(len(X.shape[1:]), dtype=np.int)
-        else:
-            self.paddings_ = self.paddings
-
-        n_dimensions = len(X.shape) - 1
-
-        validate_params({**self.get_params(),
-                         'paddings_': self.paddings_,
-                         'paddings_dim': len(self.paddings_)},
-                        {**self._hyperparameters,
-                         'paddings_dim': [int, [n_dimensions]]})
-
-        check_array(X, ensure_2d=False, allow_nd=True)
-
-        self._pad_width = ((0, 0),
-                           *[(self.paddings_[axis], self.paddings_[axis])
-                             for axis in range(n_dimensions)])
->>>>>>> e1f65d15
 
         return self
 
     def transform(self, X, y=None):
-<<<<<<< HEAD
         """For each collection of binary images, calculate the corresponding
         collection of point clouds based on the coordinates of activated
         pixels.
@@ -351,51 +399,27 @@
         Parameters
         ----------
         X : ndarray, shape (n_samples, n_pixels_x, n_pixels_y [, n_pixels_z])
-=======
-        """For each binary image in the collection `X`, adds a padding.
-        Return the collection of padded binary images.
-
-        Parameters
-        ----------
-        X : ndarray of shape (n_samples, n_pixels_x, n_pixels_y [, n_pixels_z])
->>>>>>> e1f65d15
-            Input data. Each entry along axis 0 is interpreted as a 2D or 3D
-            binary image.
-
-        y : None
-            There is no need of a target in a transformer, yet the pipeline API
-            requires this parameter.
-
-        Returns
-        -------
-<<<<<<< HEAD
+            Input data. Each entry along axis 0 is interpreted as a 2D or 3D
+            binary image.
+
+        y : None
+            There is no need of a target in a transformer, yet the pipeline API
+            requires this parameter.
+
+        Returns
+        -------
         Xt : ndarray, shape (n_samples, n_pixels_x * n_pixels_y [* n_pixels_z],
             n_dimensions)
             Transformed collection of images. Each entry along axis 0 is a
             point cloud in a `n_dimensions` dimensional space.
-=======
-        Xt : ndarray of shape (n_samples, n_pixels_x + 2 * padding_x, \
-            n_pixels_y + 2 * padding_y [, n_pixels_z + 2 * padding_z])
-            Transformed collection of images. Each entry along axis 0 is a
-            2D or 3D binary image.
->>>>>>> e1f65d15
 
         """
         check_is_fitted(self)
         Xt = check_array(X, ensure_2d=False, allow_nd=True, copy=True)
 
         Xt = Parallel(n_jobs=self.n_jobs)(delayed(
-<<<<<<< HEAD
             self._embed)(X[s])
             for s in gen_even_slices(X.shape[0],
                                      effective_n_jobs(self.n_jobs)))
         Xt = np.concatenate(Xt)
-=======
-            np.pad)(X[s], pad_width=self._pad_width,
-                    constant_values=self.activated)
-            for s in gen_even_slices(X.shape[0],
-                                     effective_n_jobs(self.n_jobs)))
-        Xt = np.concatenate(Xt)
-
->>>>>>> e1f65d15
         return Xt