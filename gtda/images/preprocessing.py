"""Image preprocessing module."""
# License: GNU AGPLv3

from functools import reduce
from operator import iconcat
<<<<<<< HEAD
from numbers import Real
=======
from numbers import Real, Integral
from warnings import warn
>>>>>>> 2061e29e

import numpy as np
from joblib import Parallel, delayed, effective_n_jobs
from sklearn.base import BaseEstimator, TransformerMixin
from sklearn.utils import gen_even_slices
from sklearn.utils.validation import check_array, check_is_fitted

from ..base import PlotterMixin
from ..plotting import plot_point_cloud, plot_heatmap
from ..utils._docs import adapt_fit_transform_docs
from ..utils.intervals import Interval
from ..utils.validation import validate_params


@adapt_fit_transform_docs
class Binarizer(BaseEstimator, TransformerMixin, PlotterMixin):
    """Binarize all 2D/3D greyscale images in a collection.

    Parameters
    ----------
    threshold : float, default: 0.5
        Fraction of the maximum pixel value `max_value_` from which to
        binarize.

    n_jobs : int or None, optional, default: ``None``
        The number of jobs to use for the computation. ``None`` means 1 unless
        in a :obj:`joblib.parallel_backend` context. ``-1`` means using all
        processors.

    Attributes
    ----------
    n_dimensions_ : int
        Dimension of the images. Set in meth:`fit`.

    max_value_ : float
        Maximum pixel value among all pixels in all images of the collection.
        Set in meth:`fit`.

    See also
    --------
    gtda.homology.CubicalPersistence

    References
    ----------
    .. [1] A. Garin and G. Tauzin, "A topological reading lesson:
           Classification of MNIST  using  TDA"; 19th International IEEE
           Conference on Machine Learning and Applications (ICMLA 2020), 2019;
           `arXiv:1910.08345 <https://arxiv.org/abs/1910.08345>`_.

    """

    _hyperparameters = {
        'threshold': {'type': Real, 'in': Interval(0, 1, closed='right')}
        }

    def __init__(self, threshold=0.5, n_jobs=None):
        self.threshold = threshold
        self.n_jobs = n_jobs

    def _binarize(self, X):
        Xbin = X / self.max_value_ > self.threshold

        return Xbin

    def fit(self, X, y=None):
        """Calculate :attr:`n_dimensions_` and :attr:`max_value_` from the
        collection of greyscale images. Then, return the estimator.

        This method is here to implement the usual scikit-learn API and hence
        work in pipelines.

        Parameters
        ----------
        X : ndarray of shape (n_samples, n_pixels_x, n_pixels_y \
            [, n_pixels_z])
            Input data. Each entry along axis 0 is interpreted as a 2D or 3D
            greyscale image.

        y : None
            There is no need of a target in a transformer, yet the pipeline API
            requires this parameter.

        Returns
        -------
        self : object

        """
        X = check_array(X, allow_nd=True)
        self.n_dimensions_ = X.ndim - 1
        if (self.n_dimensions_ < 2) or (self.n_dimensions_ > 3):
            raise ValueError(f"Input of `fit` contains arrays of dimension "
                             f"{self.n_dimensions_}.")
        validate_params(
            self.get_params(), self._hyperparameters, exclude=['n_jobs'])

        self.max_value_ = np.max(X)

        return self

    def transform(self, X, y=None):
        """For each greyscale image in the collection `X`, calculate a
        corresponding binary image by applying the `threshold`. Return the
        collection of binary images.

        Parameters
        ----------
        X : ndarray of shape (n_samples, n_pixels_x, n_pixels_y [, n_pixels_z])
            Input data. Each entry along axis 0 is interpreted as a 2D or 3D
            greyscale image.

        y : None
            There is no need of a target in a transformer, yet the pipeline API
            requires this parameter.

        Returns
        -------
        Xt : ndarray of shape (n_samples, n_pixels_x, n_pixels_y \
            [, n_pixels_z])
            Transformed collection of images. Each entry along axis 0 is a
            2D or 3D binary image.

        """
        check_is_fitted(self)
        Xt = check_array(X, allow_nd=True)

        Xt = Parallel(n_jobs=self.n_jobs)(delayed(
            self._binarize)(Xt[s])
            for s in gen_even_slices(len(Xt), effective_n_jobs(self.n_jobs)))
        Xt = np.concatenate(Xt)

        if self.n_dimensions_ == 2:
            Xt = Xt.reshape(X.shape)

        return Xt

    @staticmethod
    def plot(Xt, sample=0, colorscale='greys', origin='upper',
             plotly_params=None):
        """Plot a sample from a collection of 2D binary images.

        Parameters
        ----------
        Xt : ndarray of shape (n_samples, n_pixels_x, n_pixels_y)
            Collection of 2D binary images, such as returned by
            :meth:`transform`.

        sample : int, optional, default: ``0``
            Index of the sample in `Xt` to be plotted.

        colorscale : str, optional, default: ``'greys'``
            Color scale to be used in the heat map. Can be anything allowed by
            :class:`plotly.graph_objects.Heatmap`.

        origin : ``'upper'`` | ``'lower'``, optional, default: ``'upper'``
            Position of the [0, 0] pixel of `data`, in the upper left or lower
            left corner. The convention ``'upper'`` is typically used for
            matrices and images.

        plotly_params : dict or None, optional, default: ``None``
            Custom parameters to configure the plotly figure. Allowed keys are
            ``"trace"`` and ``"layout"``, and the corresponding values should
            be dictionaries containing keyword arguments as would be fed to the
            :meth:`update_traces` and :meth:`update_layout` methods of
            :class:`plotly.graph_objects.Figure`.

        Returns
        -------
        fig : :class:`plotly.graph_objects.Figure` object
            Plotly figure.

        """
        return plot_heatmap(
            Xt[sample] * 1, colorscale=colorscale, origin=origin,
            title=f"Binarization of image {sample}",
            plotly_params=plotly_params
            )


@adapt_fit_transform_docs
class Inverter(BaseEstimator, TransformerMixin, PlotterMixin):
    """Invert all 2D/3D images in a collection.

    Applies an inversion function to the value of all pixels of all images in
    the input collection. If the images are binary, the inversion function is
    defined as the logical NOT function. Otherwise, it is the function
    :math:`f(x) = M - x`, where `x` is a pixel value and `M` is
    :attr:`max_value_`.

    Parameters
    ----------
    max_value : bool, int, float or None, optional, default: ``None``
        Maximum possible pixel value in the images. It should be a boolean if
        input images are binary and an int or a float if they are greyscale.
        If ``None``, it is calculated from the collection of images passed in
        :meth:`fit`.

    n_jobs : int or None, optional, default: ``None``
        The number of jobs to use for the computation. ``None`` means 1 unless
        in a :obj:`joblib.parallel_backend` context. ``-1`` means using all
        processors.

    Attributes
    ----------
    n_dimensions_ : ``2`` or ``3``
        Dimension of the images. Set in :meth:`fit`.

    max_value_ : int ndarray of shape (padding_x, padding_y [, padding_z])
       Effective maximum value of the images' pixels. Set in :meth:`fit`.

    References
    ----------
    .. [1] A. Garin and G. Tauzin, "A topological reading lesson:
           Classification of MNIST  using  TDA"; 19th International IEEE
           Conference on Machine Learning and Applications (ICMLA 2020), 2019;
           `arXiv:1910.08345 <https://arxiv.org/abs/1910.08345>`_.

    """

    _hyperparameters = {
        'max_value': {'type': (bool, Real, type(None))}
        }

    def __init__(self, max_value=None, n_jobs=None):
        self.max_value = max_value
        self.n_jobs = n_jobs

    def _invert(self, X):
        if self.max_value_ is True:
            return np.logical_not(X)
        else:
            return self.max_value_ - X

    def fit(self, X, y=None):
        """Do nothing and return the estimator unchanged.

        This method is here to implement the usual scikit-learn API and hence
        work in pipelines.

        Parameters
        ----------
        X : ndarray of shape (n_samples, n_pixels_x, n_pixels_y [, n_pixels_z])
            Input data. Each entry along axis 0 is interpreted as a 2D or 3D
            image.

        y : None
            There is no need of a target in a transformer, yet the pipeline API
            requires this parameter.

        Returns
        -------
        self : object

        """
        check_array(X, allow_nd=True)
        self.n_dimensions_ = X.ndim - 1
        if (self.n_dimensions_ < 2) or (self.n_dimensions_ > 3):
            raise ValueError(f"Input of `fit` contains arrays of dimension "
                             f"{self.n_dimensions_}.")
        validate_params(self.get_params(), self._hyperparameters,
                        exclude=['n_jobs'])

        if self.max_value is None:
            if X.dtype == np.bool:
                self.max_value_ = True
            else:
                self.max_value_ = np.max(X)
        else:
            self.max_value_ = self.max_value

        return self

    def transform(self, X, y=None):
        """For each binary image in the collection `X`, calculate its negation.
        Return the collection of negated binary images.

        Parameters
        ----------
        X : ndarray of shape (n_samples, n_pixels_x, n_pixels_y [, n_pixels_z])
            Input data. Each entry along axis 0 is interpreted as a 2D or 3D
            binary image.

        y : None
            There is no need of a target in a transformer, yet the pipeline API
            requires this parameter.

        Returns
        -------
        Xt : ndarray of shape (n_samples, n_pixels_x, n_pixels_y \
            [, n_pixels_z])
            Transformed collection of images. Each entry along axis 0 is a
            2D or 3D binary image.

        """
        check_is_fitted(self)
        Xt = check_array(X, allow_nd=True)

        Xt = Parallel(n_jobs=self.n_jobs)(delayed(
            self._invert)(Xt[s])
            for s in gen_even_slices(len(Xt), effective_n_jobs(self.n_jobs)))
        Xt = np.concatenate(Xt)

        return Xt

    @staticmethod
    def plot(Xt, sample=0, colorscale='greys', origin='upper',
             plotly_params=None):
        """Plot a sample from a collection of 2D binary images.

        Parameters
        ----------
        Xt : ndarray of shape (n_samples, n_pixels_x, n_pixels_y)
            Collection of 2D binary images, such as returned by
            :meth:`transform`.

        sample : int, optional, default: ``0``
            Index of the sample in `Xt` to be plotted.

        colorscale : str, optional, default: ``'greys'``
            Color scale to be used in the heat map. Can be anything allowed by
            :class:`plotly.graph_objects.Heatmap`.

        origin : ``'upper'`` | ``'lower'``, optional, default: ``'upper'``
            Position of the [0, 0] pixel of `data`, in the upper left or lower
            left corner. The convention ``'upper'`` is typically used for
            matrices and images.

        plotly_params : dict or None, optional, default: ``None``
            Custom parameters to configure the plotly figure. Allowed keys are
            ``"trace"`` and ``"layout"``, and the corresponding values should
            be dictionaries containing keyword arguments as would be fed to the
            :meth:`update_traces` and :meth:`update_layout` methods of
            :class:`plotly.graph_objects.Figure`.

        Returns
        -------
        fig : :class:`plotly.graph_objects.Figure` object
            Plotly figure.

        """
        return plot_heatmap(
            Xt[sample] * 1, colorscale=colorscale, origin=origin,
            title=f"Inversion of image {sample}",
            plotly_params=plotly_params
            )


@adapt_fit_transform_docs
class Padder(BaseEstimator, TransformerMixin, PlotterMixin):
    """Pad all 2D/3D images in a collection.

    Parameters
    ----------
    padding : int ndarray of shape (padding_x, padding_y [, padding_z]) or \
        None, optional, default: ``None``
        Number of pixels to pad the images along each axis and on both side of
        the images. By default, a frame of a single pixel width is added
        around the image (``1 = padding_x = padding_y [= padding_z]``).

    value : bool, int, or float, optional, default: ``0``
        Value given to the padded pixels. It should be a boolean if the input
        images are binary and an int or float if they are greyscale.

    n_jobs : int or None, optional, default: ``None``
        The number of jobs to use for the computation. ``None`` means 1 unless
        in a :obj:`joblib.parallel_backend` context. ``-1`` means using all
        processors.

    Attributes
    ----------
    self.n_dimensions_ : ``2`` or ``3``
        Dimension of the images. Set in :meth:`fit`.

    padding_ : int ndarray of shape (padding_x, padding_y [, padding_z])
       Effective padding along each of the axis. Set in :meth:`fit`.

    References
    ----------
    .. [1] A. Garin and G. Tauzin, "A topological reading lesson:
           Classification of MNIST  using  TDA"; 19th International IEEE
           Conference on Machine Learning and Applications (ICMLA 2020), 2019;
           `arXiv:1910.08345 <https://arxiv.org/abs/1910.08345>`_.

    """

    _hyperparameters = {
        'padding': {'type': (np.ndarray, type(None)),
                    'of': {'type': Integral}},
        'value': {'type': (bool, Real)}
        }

    def __init__(self, padding=None, value=False, n_jobs=None):
        self.padding = padding
        self.value = value
        self.n_jobs = n_jobs

    def fit(self, X, y=None):
        """Calculate :attr:`padding_` from a collection of images. Then,
        return the estimator.

        This method is here to implement the usual scikit-learn API and hence
        work in pipelines.

        Parameters
        ----------
        X : ndarray of shape (n_samples, n_pixels_x, n_pixels_y [, n_pixels_z])
            Input data. Each entry along axis 0 is interpreted as a 2D or 3D
            image.

        y : None
            There is no need of a target in a transformer, yet the pipeline API
            requires this parameter.

        Returns
        -------
        self : object

        """
        X = check_array(X, allow_nd=True)
        self.n_dimensions_ = X.ndim - 1
        if (self.n_dimensions_ < 2) or (self.n_dimensions_ > 3):
            raise ValueError(f"Input of `fit` contains arrays of dimension "
                             f"{self.n_dimensions_}.")
        validate_params(self.get_params(), self._hyperparameters,
                        exclude=['value', 'n_jobs'])

        if self.padding is None:
            self.padding_ = np.ones((self.n_dimensions_,), dtype=np.int)
        elif len(self.padding) != self.n_dimensions_:
            raise ValueError(
                f"`padding` has length {self.padding} while the input "
                f"data requires it to have length equal to "
                f"{self.n_dimensions_}.")
        else:
            self.padding_ = self.padding

        self._pad_width = ((0, 0),
                           *[(self.padding_[axis], self.padding_[axis])
                             for axis in range(self.n_dimensions_)])

        return self

    def transform(self, X, y=None):
        """For each binary image in the collection `X`, adds a padding.
        Return the collection of padded binary images.

        Parameters
        ----------
        X : ndarray of shape (n_samples, n_pixels_x, n_pixels_y [, n_pixels_z])
            Input data. Each entry along axis 0 is interpreted as a 2D or 3D
            image.

        y : None
            There is no need of a target in a transformer, yet the pipeline API
            requires this parameter.

        Returns
        -------
        Xt : ndarray of shape (n_samples, n_pixels_x + 2 * padding_x, \
            n_pixels_y + 2 * padding_y [, n_pixels_z + 2 * padding_z])
            Transformed collection of images. Each entry along axis 0 is a
            2D or 3D binary image.

        """
        check_is_fitted(self)
        Xt = check_array(X, allow_nd=True)

        Xt = Parallel(n_jobs=self.n_jobs)(delayed(
            np.pad)(Xt[s], pad_width=self._pad_width,
                    constant_values=self.value)
            for s in gen_even_slices(len(Xt), effective_n_jobs(self.n_jobs)))
        Xt = np.concatenate(Xt)

        return Xt

    @staticmethod
    def plot(Xt, sample=0, colorscale='greys', origin='upper',
             plotly_params=None):
        """Plot a sample from a collection of 2D binary images.

        Parameters
        ----------
        Xt : ndarray of shape (n_samples, n_pixels_x, n_pixels_y)
            Collection of 2D binary images, such as returned by
            :meth:`transform`.

        sample : int, optional, default: ``0``
            Index of the sample in `Xt` to be plotted.

        colorscale : str, optional, default: ``'greys'``
            Color scale to be used in the heat map. Can be anything allowed by
            :class:`plotly.graph_objects.Heatmap`.

        origin : ``'upper'`` | ``'lower'``, optional, default: ``'upper'``
            Position of the [0, 0] pixel of `data`, in the upper left or lower
            left corner. The convention ``'upper'`` is typically used for
            matrices and images.

        plotly_params : dict or None, optional, default: ``None``
            Custom parameters to configure the plotly figure. Allowed keys are
            ``"trace"`` and ``"layout"``, and the corresponding values should
            be dictionaries containing keyword arguments as would be fed to the
            :meth:`update_traces` and :meth:`update_layout` methods of
            :class:`plotly.graph_objects.Figure`.

        Returns
        -------
        fig : :class:`plotly.graph_objects.Figure` object
            Plotly figure.

        """
        return plot_heatmap(
            Xt[sample] * 1, colorscale=colorscale, origin=origin,
            title=f"Padded version of image {sample}",
            plotly_params=plotly_params
            )


@adapt_fit_transform_docs
class ImageToPointCloud(BaseEstimator, TransformerMixin, PlotterMixin):
    """Represent active pixels in 2D/3D binary images as points in 2D/3D space.

    The coordinates of each point is calculated as follows. For each activated
    pixel, assign coordinates that are the pixel index on this image, after
    flipping the rows and then swapping between rows and columns.

    This transformer is meant to transform a collection of images to a
    collection of point clouds so that persistent homology calculations can be
    performed.

    Parameters
    ----------
    n_jobs : int or None, optional, default: ``None``
        The number of jobs to use for the computation. ``None`` means 1 unless
        in a :obj:`joblib.parallel_backend` context. ``-1`` means using all
        processors.

    Attributes
    ----------
    n_dimensions_ : ``2`` or ``3``
        Dimension of the images. Set in :meth:`fit`.

    See also
    --------
    gtda.homology.VietorisRipsPersistence, gtda.homology.SparseRipsPersistence,
    gtda.homology.EuclideanCechPersistence

    References
    ----------
    .. [1] A. Garin and G. Tauzin, "A topological reading lesson:
           Classification of MNIST  using  TDA"; 19th International IEEE
           Conference on Machine Learning and Applications (ICMLA 2020), 2019;
           `arXiv:1910.08345 <https://arxiv.org/abs/1910.08345>`_.

    """

    def __init__(self, n_jobs=None):
        self.n_jobs = n_jobs

    @staticmethod
    def _embed(X):
        return [np.argwhere(x) for x in X]

    def fit(self, X, y=None):
        """Do nothing and return the estimator unchanged.
        This method is here to implement the usual scikit-learn API and hence
        work in pipelines.

        Parameters
        ----------
        X : ndarray of shape (n_samples, n_pixels_x, n_pixels_y [, n_pixels_z])
            Input data. Each entry along axis 0 is interpreted as a 2D or 3D
            binary image.

        y : None
            There is no need of a target in a transformer, yet the pipeline API
            requires this parameter.

        Returns
        -------
        self : object

        """
        check_array(X, allow_nd=True)
        self.n_dimensions_ = X.ndim - 1
        if (self.n_dimensions_ < 2) or (self.n_dimensions_ > 3):
            raise ValueError(f"Input of `fit` contains arrays of dimension "
                             f"{self.n_dimensions_}.")

        self._is_fitted = True
        return self

    def transform(self, X, y=None):
        """For each collection of binary images, calculate the corresponding
        collection of point clouds based on the coordinates of activated
        pixels.

        Parameters
        ----------
        X : ndarray of shape (n_samples, n_pixels_x, n_pixels_y [, n_pixels_z])
            Input data. Each entry along axis 0 is interpreted as a 2D or 3D
            binary image.

        y : None
            There is no need of a target in a transformer, yet the pipeline API
            requires this parameter.

        Returns
        -------
        Xt : ndarray of shape (n_samples, n_pixels_x * n_pixels_y [* \
            n_pixels_z],
            n_dimensions)
            Transformed collection of images. Each entry along axis 0 is a
            point cloud in ``n_dimensions``-dimensional space.

        """
        check_is_fitted(self, '_is_fitted')
        Xt = check_array(X, allow_nd=True)

        Xt = np.swapaxes(np.flip(Xt, axis=1), 1, 2)
        Xt = Parallel(n_jobs=self.n_jobs)(delayed(
            self._embed)(Xt[s])
            for s in gen_even_slices(len(Xt), effective_n_jobs(self.n_jobs)))
        Xt = reduce(iconcat, Xt, [])
        return Xt

    @staticmethod
    def plot(Xt, sample=0, plotly_params=None):
        """Plot a sample from a collection of point clouds. If the point cloud
        is in more than three dimensions, only the first three are plotted.

        Parameters
        ----------
        Xt : ndarray of shape (n_samples, n_points, n_dimensions)
            Collection of point clouds in ``n_dimension``-dimensional space,
            such as returned by :meth:`transform`.

        sample : int, optional, default: ``0``
            Index of the sample in `Xt` to be plotted.

        plotly_params : dict or None, optional, default: ``None``
            Custom parameters to configure the plotly figure. Allowed keys are
            ``"trace"`` and ``"layout"``, and the corresponding values should
            be dictionaries containing keyword arguments as would be fed to the
            :meth:`update_traces` and :meth:`update_layout` methods of
            :class:`plotly.graph_objects.Figure`.

        Returns
        -------
        fig : :class:`plotly.graph_objects.Figure` object
            Plotly figure.

        """
        return plot_point_cloud(Xt[sample], plotly_params=plotly_params)<|MERGE_RESOLUTION|>--- conflicted
+++ resolved
@@ -3,12 +3,7 @@
 
 from functools import reduce
 from operator import iconcat
-<<<<<<< HEAD
-from numbers import Real
-=======
 from numbers import Real, Integral
-from warnings import warn
->>>>>>> 2061e29e
 
 import numpy as np
 from joblib import Parallel, delayed, effective_n_jobs
