"""Testing for binary image filtrations."""
# License: GNU AGPLv3

import numpy as np
import pytest
from numpy.testing import assert_almost_equal
from sklearn.exceptions import NotFittedError

from gtda.images import HeightFiltration, RadialFiltration, \
<<<<<<< HEAD
    DilationFiltration, SignedDistanceFiltration
=======
    DilationFiltration, ErosionFiltration

>>>>>>> 37abb246

images_2D = np.stack([np.ones((3, 4)),
                      np.concatenate([np.ones((3, 2)), np.zeros((3, 2))],
                                     axis=1),
                      np.zeros((3, 4))], axis=0)

images_3D = np.stack([np.ones((3, 4, 2)),
                      np.concatenate([np.ones((3, 2, 2)),
                                      np.zeros((3, 2, 2))], axis=1),
                      np.zeros((3, 4, 2))], axis=0)


def test_height_not_fitted():
    height = HeightFiltration()
    with pytest.raises(NotFittedError):
        height.transform(images_2D)


def test_height_errors():
    direction = 'a'
    height = HeightFiltration(direction=direction)
    with pytest.raises(TypeError):
        height.fit(images_2D)


images_2D_height = np.array(
    [[[0., 0.70710678, 1.41421356, 2.12132034],
      [0.70710678, 1.41421356, 2.12132034, 2.82842712],
      [1.41421356, 2.12132034, 2.82842712, 3.53553391]],
     [[0., 0.70710678, 4.53553391, 4.53553391],
      [0.70710678, 1.41421356, 4.53553391, 4.53553391],
      [1.41421356, 2.12132034, 4.53553391, 4.53553391]],
     [[4.53553391, 4.53553391, 4.53553391, 4.53553391],
      [4.53553391, 4.53553391, 4.53553391, 4.53553391],
      [4.53553391, 4.53553391, 4.53553391, 4.53553391]]])


images_3D_height = np.array(
    [[[[0., 0.70710678], [0.70710678, 1.41421356],
       [1.41421356, 2.12132034], [2.12132034, 2.82842712]],
      [[0., 0.70710678], [0.70710678, 1.41421356],
       [1.41421356, 2.12132034], [2.12132034, 2.82842712]],
      [[0., 0.70710678], [0.70710678, 1.41421356],
       [1.41421356, 2.12132034], [2.12132034, 2.82842712]]],
     [[[0., 0.70710678], [0.70710678, 1.41421356],
       [3.82842712, 3.82842712], [3.82842712, 3.82842712]],
      [[0., 0.70710678], [0.70710678, 1.41421356],
       [3.82842712, 3.82842712], [3.82842712, 3.82842712]],
      [[0., 0.70710678], [0.70710678, 1.41421356],
       [3.82842712, 3.82842712], [3.82842712, 3.82842712]]],
     [[[3.82842712, 3.82842712], [3.82842712, 3.82842712],
       [3.82842712, 3.82842712], [3.82842712, 3.82842712]],
      [[3.82842712, 3.82842712], [3.82842712, 3.82842712],
       [3.82842712, 3.82842712], [3.82842712, 3.82842712]],
      [[3.82842712, 3.82842712], [3.82842712, 3.82842712],
       [3.82842712, 3.82842712], [3.82842712, 3.82842712]]]])


@pytest.mark.parametrize("direction, images, expected",
                         [(None, images_2D, images_2D_height),
                          ([1, 1], images_2D, images_2D_height),
                          ([1, 0, 1], images_3D, images_3D_height)])
def test_height_transform(direction, images, expected):
    height = HeightFiltration(direction=direction)

    assert_almost_equal(height.fit_transform(images),
                        expected)


def test_radial_not_fitted():
    radial = RadialFiltration()
    with pytest.raises(NotFittedError):
        radial.transform(images_2D)


def test_radial_errors():
    center = 'a'
    radial = RadialFiltration(center=center)
    with pytest.raises(TypeError):
        radial.fit(images_2D)


images_2D_radial = np.array(
    [[[0., 1., 2., 3.],
      [1., 1.41421356, 2.23606798, 3.16227766],
      [2., 2.23606798, 2.82842712, 3.60555128]],
     [[0., 1., 4.60555128, 4.60555128],
      [1., 1.41421356, 4.60555128, 4.60555128],
      [2., 2.23606798, 4.60555128, 4.60555128]],
     [[4.60555128, 4.60555128, 4.60555128, 4.60555128],
      [4.60555128, 4.60555128, 4.60555128, 4.60555128],
      [4.60555128, 4.60555128, 4.60555128, 4.60555128]]])


images_3D_radial = np.array(
    [[[[1.41421356, 1.], [1., 0.],
       [1.41421356, 1.], [2.23606798, 2.]],
      [[1.73205081, 1.41421356], [1.41421356, 1.],
       [1.73205081, 1.41421356], [2.44948974, 2.23606798]],
      [[2.44948974, 2.23606798], [2.23606798, 2.],
       [2.44948974, 2.23606798], [3., 2.82842712]]],
     [[[1.41421356, 1.], [1., 0.], [4., 4.], [4., 4.]],
      [[1.73205081, 1.41421356], [1.41421356, 1.], [4., 4.], [4., 4.]],
      [[2.44948974, 2.23606798], [2.23606798, 2.], [4., 4.], [4., 4.]]],
     [[[4., 4.], [4., 4.],  [4., 4.], [4., 4.]],
      [[4., 4.], [4., 4.], [4., 4.], [4., 4.]],
      [[4., 4.], [4., 4.], [4., 4.], [4., 4.]]]])


@pytest.mark.parametrize("center, images, expected",
                         [(None, images_2D, images_2D_radial),
                          ([0, 0], images_2D, images_2D_radial),
                          ([1, 0, 1], images_3D, images_3D_radial)])
def test_radial_transform(center, images, expected):
    radial = RadialFiltration(center=center)

    assert_almost_equal(radial.fit_transform(images),
                        expected)


def test_dilation_not_fitted():
    dilation = DilationFiltration()
    with pytest.raises(NotFittedError):
        dilation.transform(images_2D)


def test_dilation_errors():
    n_iterations = 'a'
    dilation = DilationFiltration(n_iterations=n_iterations)
    with pytest.raises(TypeError):
        dilation.fit(images_2D)


images_2D_dilation = np.array(
    [[[0., 0., 0., 0.], [0., 0., 0., 0.], [0., 0., 0., 0.]],
     [[0., 0., 1., 2.], [0., 0., 1., 2.], [0., 0., 1., 2.]],
     [[7., 7., 7., 7.], [7., 7., 7., 7.], [7., 7., 7., 7.]]])


images_3D_dilation = np.array(
    [[[[0., 0.], [0., 0.], [0., 0.], [0., 0.]],
      [[0., 0.], [0., 0.], [0., 0.], [0., 0.]],
      [[0., 0.], [0., 0.], [0., 0.], [0., 0.]]],
     [[[0., 0.], [0., 0.], [1., 1.], [9., 9.]],
      [[0., 0.], [0., 0.], [1., 1.], [9., 9.]],
      [[0., 0.], [0., 0.], [1., 1.], [9., 9.]]],
     [[[9., 9.], [9., 9.], [9., 9.], [9., 9.]],
      [[9., 9.], [9., 9.], [9., 9.], [9., 9.]],
      [[9., 9.], [9., 9.], [9., 9.], [9., 9.]]]])


@pytest.mark.parametrize("n_iterations, images, expected",
                         [(None, images_2D, images_2D_dilation),
                          (100, images_2D, images_2D_dilation),
                          (1, images_3D, images_3D_dilation)])
def test_dilation_transform(n_iterations, images, expected):
    dilation = DilationFiltration(n_iterations=n_iterations)

    assert_almost_equal(dilation.fit_transform(images),
                        expected)


<<<<<<< HEAD
def test_signed_not_fitted():
    signed = SignedDistanceFiltration()
    with pytest.raises(NotFittedError):
        signed.transform(images_2D)


def test_signed_errors():
    n_iterations = 'a'
    signed = SignedDistanceFiltration(n_iterations=n_iterations)
    with pytest.raises(TypeError):
        signed.fit(images_2D)


images_2D_signed = np.array(
    [[[7., 7., 7., 7.], [7., 7., 7., 7.], [7., 7., 7., 7.]],
     [[1., 0., -1., -2.], [1., 0., -1., -2.], [1., 0., -1., -2.]],
     [[-7., -7., -7., -7.], [-7., -7., -7., -7.], [-7., -7., -7., -7.]]])

images_3D_signed = np.array(
    [[[[ 9., 9.], [ 9., 9.], [ 9., 9.], [ 9., 9.]],
      [[ 9., 9.], [ 9., 9.], [ 9., 9.], [ 9., 9.]],
      [[ 9., 9.], [ 9., 9.], [ 9., 9.], [ 9., 9.]]],
     [[[ 1., 1.], [ 0., 0.], [-1., -1.], [-2., -2.]],
      [[ 1., 1.], [ 0., 0.], [-1., -1.], [-2., -2.]],
      [[ 1., 1.], [ 0., 0.], [-1., -1.], [-2., -2.]]],
     [[[-9., -9.], [-9., -9.], [-9., -9.], [-9., -9.]],
      [[-9., -9.], [-9., -9.], [-9., -9.], [-9., -9.]],
      [[-9., -9.], [-9., -9.], [-9., -9.], [-9., -9.]]]])


@pytest.mark.parametrize("n_iterations, images, expected",
                         [(None, images_2D, images_2D_signed),
                          (100, images_2D, images_2D_signed),
                          (2, images_3D, images_3D_signed)])
def test_signed_transform(n_iterations, images, expected):
    signed = SignedDistanceFiltration(n_iterations=n_iterations)

    assert_almost_equal(signed.fit_transform(images),
=======
def test_erosion_not_fitted():
    erosion = ErosionFiltration()
    with pytest.raises(NotFittedError):
        erosion.transform(images_2D)


def test_erosion_errors():
    n_iterations = 'a'
    erosion = ErosionFiltration(n_iterations=n_iterations)
    with pytest.raises(TypeError):
        erosion.fit(images_2D)


images_2D_erosion = np.array(
    [[[7., 7., 7., 7.], [7., 7., 7., 7.], [7., 7., 7., 7.]],
     [[2., 1., 0., 0.], [2., 1., 0., 0.], [2., 1., 0., 0.]],
     [[0., 0., 0., 0.], [0., 0., 0., 0.], [0., 0., 0., 0.]]])


images_3D_erosion = np.array(
    [[[[9., 9.], [9., 9.], [9., 9.], [9., 9.]],
      [[9., 9.], [9., 9.], [9., 9.], [9., 9.]],
      [[9., 9.], [9., 9.], [9., 9.], [9., 9.]]],
     [[[9., 9.], [1., 1.], [0., 0.], [0., 0.]],
      [[9., 9.], [1., 1.], [0., 0.], [0., 0.]],
      [[9., 9.], [1., 1.], [0., 0.], [0., 0.]]],
     [[[0., 0.], [0., 0.], [0., 0.], [0., 0.]],
      [[0., 0.], [0., 0.], [0., 0.], [0., 0.]],
      [[0., 0.], [0., 0.], [0., 0.], [0., 0.]]]])


@pytest.mark.parametrize("n_iterations, images, expected",
                         [(None, images_2D, images_2D_erosion),
                          (100, images_2D, images_2D_erosion),
                          (1, images_3D, images_3D_erosion)])
def test_erosion_transform(n_iterations, images, expected):
    erosion = ErosionFiltration(n_iterations=n_iterations)

    assert_almost_equal(erosion.fit_transform(images),
>>>>>>> 37abb246
                        expected)<|MERGE_RESOLUTION|>--- conflicted
+++ resolved
@@ -7,12 +7,7 @@
 from sklearn.exceptions import NotFittedError
 
 from gtda.images import HeightFiltration, RadialFiltration, \
-<<<<<<< HEAD
-    DilationFiltration, SignedDistanceFiltration
-=======
-    DilationFiltration, ErosionFiltration
-
->>>>>>> 37abb246
+   DilationFiltration, ErosionFiltration, SignedDistanceFiltration
 
 images_2D = np.stack([np.ones((3, 4)),
                       np.concatenate([np.ones((3, 2)), np.zeros((3, 2))],
@@ -175,46 +170,6 @@
                         expected)
 
 
-<<<<<<< HEAD
-def test_signed_not_fitted():
-    signed = SignedDistanceFiltration()
-    with pytest.raises(NotFittedError):
-        signed.transform(images_2D)
-
-
-def test_signed_errors():
-    n_iterations = 'a'
-    signed = SignedDistanceFiltration(n_iterations=n_iterations)
-    with pytest.raises(TypeError):
-        signed.fit(images_2D)
-
-
-images_2D_signed = np.array(
-    [[[7., 7., 7., 7.], [7., 7., 7., 7.], [7., 7., 7., 7.]],
-     [[1., 0., -1., -2.], [1., 0., -1., -2.], [1., 0., -1., -2.]],
-     [[-7., -7., -7., -7.], [-7., -7., -7., -7.], [-7., -7., -7., -7.]]])
-
-images_3D_signed = np.array(
-    [[[[ 9., 9.], [ 9., 9.], [ 9., 9.], [ 9., 9.]],
-      [[ 9., 9.], [ 9., 9.], [ 9., 9.], [ 9., 9.]],
-      [[ 9., 9.], [ 9., 9.], [ 9., 9.], [ 9., 9.]]],
-     [[[ 1., 1.], [ 0., 0.], [-1., -1.], [-2., -2.]],
-      [[ 1., 1.], [ 0., 0.], [-1., -1.], [-2., -2.]],
-      [[ 1., 1.], [ 0., 0.], [-1., -1.], [-2., -2.]]],
-     [[[-9., -9.], [-9., -9.], [-9., -9.], [-9., -9.]],
-      [[-9., -9.], [-9., -9.], [-9., -9.], [-9., -9.]],
-      [[-9., -9.], [-9., -9.], [-9., -9.], [-9., -9.]]]])
-
-
-@pytest.mark.parametrize("n_iterations, images, expected",
-                         [(None, images_2D, images_2D_signed),
-                          (100, images_2D, images_2D_signed),
-                          (2, images_3D, images_3D_signed)])
-def test_signed_transform(n_iterations, images, expected):
-    signed = SignedDistanceFiltration(n_iterations=n_iterations)
-
-    assert_almost_equal(signed.fit_transform(images),
-=======
 def test_erosion_not_fitted():
     erosion = ErosionFiltration()
     with pytest.raises(NotFittedError):
@@ -254,5 +209,45 @@
     erosion = ErosionFiltration(n_iterations=n_iterations)
 
     assert_almost_equal(erosion.fit_transform(images),
->>>>>>> 37abb246
+                        expected)
+
+
+def test_signed_not_fitted():
+    signed = SignedDistanceFiltration()
+    with pytest.raises(NotFittedError):
+        signed.transform(images_2D)
+
+
+def test_signed_errors():
+    n_iterations = 'a'
+    signed = SignedDistanceFiltration(n_iterations=n_iterations)
+    with pytest.raises(TypeError):
+        signed.fit(images_2D)
+
+
+images_2D_signed = np.array(
+    [[[7., 7., 7., 7.], [7., 7., 7., 7.], [7., 7., 7., 7.]],
+     [[1., 0., -1., -2.], [1., 0., -1., -2.], [1., 0., -1., -2.]],
+     [[-7., -7., -7., -7.], [-7., -7., -7., -7.], [-7., -7., -7., -7.]]])
+
+images_3D_signed = np.array(
+    [[[[9., 9.], [9., 9.], [9., 9.], [9., 9.]],
+      [[9., 9.], [9., 9.], [9., 9.], [9., 9.]],
+      [[9., 9.], [9., 9.], [9., 9.], [9., 9.]]],
+     [[[1., 1.], [0., 0.], [-1., -1.], [-2., -2.]],
+      [[1., 1.], [0., 0.], [-1., -1.], [-2., -2.]],
+      [[1., 1.], [0., 0.], [-1., -1.], [-2., -2.]]],
+     [[[-9., -9.], [-9., -9.], [-9., -9.], [-9., -9.]],
+      [[-9., -9.], [-9., -9.], [-9., -9.], [-9., -9.]],
+      [[-9., -9.], [-9., -9.], [-9., -9.], [-9., -9.]]]])
+
+
+@pytest.mark.parametrize("n_iterations, images, expected",
+                         [(None, images_2D, images_2D_signed),
+                          (100, images_2D, images_2D_signed),
+                          (2, images_3D, images_3D_signed)])
+def test_signed_transform(n_iterations, images, expected):
+    signed = SignedDistanceFiltration(n_iterations=n_iterations)
+
+    assert_almost_equal(signed.fit_transform(images),
                         expected)