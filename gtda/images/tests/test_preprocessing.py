--- conflicted
+++ resolved
@@ -6,11 +6,7 @@
 from numpy.testing import assert_almost_equal, assert_equal
 from sklearn.exceptions import NotFittedError
 
-<<<<<<< HEAD
-from gtda.images import Binarizer, Inverter, ImageToPointCloud
-=======
-from gtda.images import Binarizer, Inverter, Padder
->>>>>>> e1f65d15
+from gtda.images import Binarizer, Inverter, Padder, ImageToPointCloud
 
 images_2D = np.stack([
     np.ones((7, 8)),
@@ -73,7 +69,28 @@
                         expected)
 
 
-<<<<<<< HEAD
+def test_padder_not_fitted():
+    padder = Padder()
+    with pytest.raises(NotFittedError):
+        padder.transform(images_2D)
+
+
+@pytest.mark.parametrize("images, paddings, ",
+                         [(images_2D, np.array([1, 1], dtype=np.int)),
+                          (images_2D, None),
+                          (images_3D, np.array([2, 2, 2], dtype=np.int))])
+def test_padder_transform(images, paddings):
+    padder = Padder(paddings=paddings)
+
+    if paddings is None:
+        expected_shape = np.asarray(images.shape[1:]) + 2
+    else:
+        expected_shape = images.shape[1:] + 2 * paddings
+
+    assert_equal(padder.fit_transform(images).shape[1:],
+                 expected_shape)
+
+
 images_2D_small = np.stack([
     np.ones((3, 2)),
     np.concatenate([np.ones((3, 1)), np.zeros((3, 1))], axis=1),
@@ -123,30 +140,8 @@
 @pytest.mark.parametrize("images, expected",
                          [(images_2D_small, images_2D_img2pc),
                           (images_3D_small, images_3D_img2pc)])
-def test_imageToPointCloud_transform(images, expected):
+def test_img2pc_transform(images, expected):
     img2pc = ImageToPointCloud()
 
     assert_almost_equal(img2pc.fit_transform(images),
-                        expected)
-=======
-def test_padder_not_fitted():
-    padder = Padder()
-    with pytest.raises(NotFittedError):
-        padder.transform(images_2D)
-
-
-@pytest.mark.parametrize("images, paddings, ",
-                         [(images_2D, np.array([1, 1], dtype=np.int)),
-                          (images_2D, None),
-                          (images_3D, np.array([2, 2, 2], dtype=np.int))])
-def test_padder_transform(images, paddings):
-    padder = Padder(paddings=paddings)
-
-    if paddings is None:
-        expected_shape = np.asarray(images.shape[1:]) + 2
-    else:
-        expected_shape = images.shape[1:] + 2 * paddings
-
-    assert_equal(padder.fit_transform(images).shape[1:],
-                 expected_shape)
->>>>>>> e1f65d15
+                        expected)