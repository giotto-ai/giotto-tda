--- conflicted
+++ resolved
@@ -12,15 +12,11 @@
 from sklearn.utils import gen_even_slices
 from sklearn.utils.validation import check_is_fitted, check_array
 
-from ._utils import _dilate, _erode
 from ..utils._docs import adapt_fit_transform_docs
 from ..utils.intervals import Interval
 from ..utils.validation import validate_params
-<<<<<<< HEAD
 from ._utils import _dilate, _erode
 from ..plots.image import ImagePlotterMixin
-=======
->>>>>>> f464a771
 
 
 @adapt_fit_transform_docs
