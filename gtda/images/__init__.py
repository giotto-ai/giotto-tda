"""The module :mod:`gtda.images` implements techniques
that can be used to apply Topological Data Analysis to images.
"""
# License: GNU AGPLv3

from .preprocessing import Binarizer, Inverter
from .filtrations import HeightFiltration, RadialFiltration, \
<<<<<<< HEAD
    DilationFiltration, SignedDistanceFiltration
=======
    DilationFiltration, ErosionFiltration
>>>>>>> 37abb246

__all__ = [
    'Binarizer',
    'Inverter',
    'HeightFiltration',
    'RadialFiltration',
    'DilationFiltration',
<<<<<<< HEAD
    'SignedDistanceFiltration',
=======
    'ErosionFiltration',
>>>>>>> 37abb246
]<|MERGE_RESOLUTION|>--- conflicted
+++ resolved
@@ -5,11 +5,7 @@
 
 from .preprocessing import Binarizer, Inverter
 from .filtrations import HeightFiltration, RadialFiltration, \
-<<<<<<< HEAD
-    DilationFiltration, SignedDistanceFiltration
-=======
-    DilationFiltration, ErosionFiltration
->>>>>>> 37abb246
+    DilationFiltration, ErosionFiltration, SignedDistanceFiltration
 
 __all__ = [
     'Binarizer',
@@ -17,9 +13,6 @@
     'HeightFiltration',
     'RadialFiltration',
     'DilationFiltration',
-<<<<<<< HEAD
+    'ErosionFiltration',
     'SignedDistanceFiltration',
-=======
-    'ErosionFiltration',
->>>>>>> 37abb246
 ]