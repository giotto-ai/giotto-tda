"""The module :mod:`gtda.images` implements techniques
that can be used to apply Topological Data Analysis to images.
"""
# License: GNU AGPLv3

<<<<<<< HEAD
from .preprocessing import Binarizer, Inverter, ImageToPointCloud
=======
from .preprocessing import Binarizer, Inverter, Padder
>>>>>>> e1f65d15
from .filtrations import HeightFiltration, RadialFiltration, \
    DilationFiltration, ErosionFiltration

__all__ = [
    'Binarizer',
    'Inverter',
<<<<<<< HEAD
    'ImageToPointCloud',
=======
    'Padder',
>>>>>>> e1f65d15
    'HeightFiltration',
    'RadialFiltration',
    'DilationFiltration',
    'ErosionFiltration',
]<|MERGE_RESOLUTION|>--- conflicted
+++ resolved
@@ -3,22 +3,15 @@
 """
 # License: GNU AGPLv3
 
-<<<<<<< HEAD
-from .preprocessing import Binarizer, Inverter, ImageToPointCloud
-=======
-from .preprocessing import Binarizer, Inverter, Padder
->>>>>>> e1f65d15
+from .preprocessing import Binarizer, Inverter, Padder, ImageToPointCloud
 from .filtrations import HeightFiltration, RadialFiltration, \
     DilationFiltration, ErosionFiltration
 
 __all__ = [
     'Binarizer',
     'Inverter',
-<<<<<<< HEAD
+    'Padder',
     'ImageToPointCloud',
-=======
-    'Padder',
->>>>>>> e1f65d15
     'HeightFiltration',
     'RadialFiltration',
     'DilationFiltration',
