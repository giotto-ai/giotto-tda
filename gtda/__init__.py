--- conflicted
+++ resolved
@@ -2,7 +2,6 @@
 
 __all__ = [
     'mapper',
-<<<<<<< HEAD
     'time_series',
     'graphs',
     'images',
@@ -13,17 +12,6 @@
     'plotting',
     'externals',
     'utils',
-=======
-    'homology',
-    'time_series',
-    'graphs',
-    'diagrams',
-    'images',
-    'point_clouds',
-    'plotting',
-    'externals',
-    'utils',
     'metaestimators',
->>>>>>> b63a582c
     '__version__'
     ]