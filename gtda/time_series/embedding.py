"""Time series embedding."""
# License: GNU AGPLv3

import numpy as np
from joblib import Parallel, delayed
from sklearn.base import BaseEstimator, TransformerMixin
from sklearn.utils.validation import check_is_fitted, check_array, column_or_1d

from ._utils import _time_delay_embedding, _mutual_information, \
    _false_nearest_neighbors
from ..base import TransformerResamplerMixin, PlotterMixin
from ..plotting import plot_point_cloud
from ..utils._docs import adapt_fit_transform_docs
from ..utils.intervals import Interval
from ..utils.validation import validate_params, check_collection

_TAKENS_EMBEDDING_HYPERPARAMETERS = {
        'time_delay': {'type': int, 'in': Interval(1, np.inf, closed='left')},
        'dimension': {'type': int, 'in': Interval(1, np.inf, closed='left')},
        'stride': {'type': int, 'in': Interval(1, np.inf, closed='left')}
        }


def takens_embedding_optimal_parameters(X, max_time_delay, max_dimension,
                                        stride=1, n_jobs=None, validate=True):
    """Compute the "optimal" parameters for a Takens (time-delay) embedding
    [1]_ of a univariate time series.

    First, an optimal time delay is found by minimising the time-delayed mutual
    information among values no greater than `max_time_delay`. Then, a
    heuristic based on an algorithm in [2]_ is used to select an embedding
    dimension which, when increased, does not reveal a large proportion of
    "false nearest neighbors".

    Parameters
    ----------
    X : ndarray of shape (n_samples,) or (n_samples, 1)
        Input data representing a single univariate time series.

    max_time_delay : int, required
        Maximum time delay between two consecutive values for constructing one
        embedded point.

    max_dimension : int, required
        Maximum embedding dimension that will be considered in the
        optimization.

    stride : int, optional, default: ``1``
        Stride duration between two consecutive embedded points. It defaults to
        1 as this is the usual value in the statement of Takens's embedding
        theorem.

    n_jobs : int or None, optional, default: ``None``
        The number of jobs to use for the computation. ``None`` means 1 unless
        in a :obj:`joblib.parallel_backend` context. ``-1`` means using all
        processors.

    validate : bool, optional, default: ``True``
        Whether the input and hyperparameters should be validated.

    Returns
    -------
    time_delay : int
        The "optimal" time delay less than or equal to `max_dimension`, as
        determined by minimizing the time-delayed mutual information.

    dimension : int
        The "optimal" embedding dimension less than or equal to
        `max_dimension`, as determined by a false nearest neighbors heuristic
        once `time_delay` is computed.

    See also
    --------
    SingleTakensEmbedding, TakensEmbedding, SlidingWindow

    References
    ----------
    .. [1] F. Takens, "Detecting strange attractors in turbulence". In: Rand
           D., Young LS. (eds) *Dynamical Systems and Turbulence, Warwick
           1980*. Lecture Notes in Mathematics, vol. 898. Springer, 1981;
           doi: `10.1007/BFb0091924 <https://doi.org/10.1007/BFb0091924>`_.

    .. [2] M. B. Kennel, R. Brown, and H. D. I. Abarbanel, "Determining
           embedding dimension for phase-space reconstruction using a
           geometrical construction"; *Phys. Rev. A* **45**, pp. 3403--3411,
           1992; doi: `10.1103/PhysRevA.45.3403
           <https://doi.org/10.1103/PhysRevA.45.3403>`_.

    """
    if validate:
        _hyperparameters = _TAKENS_EMBEDDING_HYPERPARAMETERS.copy()
        validate_params({'validate': validate}, {'validate': {'type': bool}})
        validate_params({'time_delay': max_time_delay,
                         'dimension': max_dimension, 'stride': stride},
                        _hyperparameters)
        X = column_or_1d(X)

    mutual_information_list = Parallel(n_jobs=n_jobs)(
        delayed(_mutual_information)(X, time_delay, n_bins=100)
        for time_delay in range(1, max_time_delay + 1))
    time_delay = \
        mutual_information_list.index(min(mutual_information_list)) + 1

    n_false_nbhrs_list = Parallel(n_jobs=n_jobs)(
        delayed(_false_nearest_neighbors)(X, time_delay, dim, stride=stride)
        for dim in range(1, max_dimension + 3))
    variation_list = [np.abs(n_false_nbhrs_list[dim - 1]
                             - 2 * n_false_nbhrs_list[dim] +
                             n_false_nbhrs_list[dim + 1])
                      / (n_false_nbhrs_list[dim] + 1) / dim
                      for dim in range(2, max_dimension + 1)]
    dimension = variation_list.index(min(variation_list)) + 2

    return time_delay, dimension


@adapt_fit_transform_docs
class SlidingWindow(BaseEstimator, TransformerResamplerMixin):
    """Sliding windows onto the data.

    Useful in time series analysis to convert a sequence of objects (scalar or
    array-like) into a sequence of windows on the original sequence. Each
    window stacks together consecutive objects, and consecutive windows are
    separated by a constant stride.

    Parameters
    ----------
    size : int, optional, default: ``10``
        Size of each sliding window.

    stride : int, optional, default: ``1``
        Stride between consecutive windows.

    Examples
    --------
    >>> import numpy as np
    >>> from gtda.time_series import SlidingWindow
    >>> # Create a time series of two-dimensional vectors, and a corresponding
    >>> # time series of scalars
    >>> X = np.arange(20).reshape(-1, 2)
    >>> y = np.arange(10)
    >>> windows = SlidingWindow(size=3, stride=3)
    >>> # Fit and transform X
    >>> X_windows = windows.fit_transform(X)
    >>> print(X_windows)
    [[[ 2  3]
      [ 4  5]
      [ 6  7]]
     [[ 8  9]
      [10 11]
      [12 13]]
     [[14 15]
      [16 17]
      [18 19]]]
    >>> # Resample y
    >>> yr = windows.resample(y)
    >>> print(yr)
    [3 6 9]

    See also
    --------
    SingleTakensEmbedding, TakensEmbedding

    Notes
    -----
    The current implementation favours the last entry over the first one, in
    the sense that the last entry of the last window always equals the last
    entry in the original time series. Hence, a number of initial entries
<<<<<<< HEAD
    (depending on the remainder of the division between
    ``n_samples - width - 1`` and ``stride``) may be lost.
=======
    (depending on the remainder of the division between ``n_samples - size``
    and ``stride``) may be lost.
>>>>>>> f6667681

    """

    _hyperparameters = {
        'size': {'type': int, 'in': Interval(1, np.inf, closed='left')},
        'stride': {'type': int, 'in': Interval(1, np.inf, closed='left')}
        }

    def __init__(self, size=10, stride=1):
        self.size = size
        self.stride = stride

    def _window_indices(self, X):
        n_samples = X.shape[0]
        n_windows, offset = divmod(n_samples - self.size, self.stride)
        n_windows += 1
        if n_windows <= 0:
            raise ValueError(
                f"Number of samples ({n_samples}) cannot be less than window "
                f"size ({self.size})."
                )
        indices = np.tile(np.arange(self.size), (n_windows, 1))
        indices += np.arange(n_windows)[:, None] * self.stride + offset
        return indices

    def slice_windows(self, X):
        indices = self._window_indices(X)
        return indices[:, [0, -1]] + np.array([0, 1])

    def fit(self, X, y=None):
        """Do nothing and return the estimator unchanged.

        This method is here to implement the usual scikit-learn API and hence
        work in pipelines.

        Parameters
        ----------
        X : ndarray of shape (n_samples, ...)
            Input data.

        y : None
            Ignored.

        Returns
        -------
        self

        """
        check_array(X, ensure_2d=False, allow_nd=True)
        validate_params(self.get_params(), self._hyperparameters)

        self._is_fitted = True
        return self

    def transform(self, X, y=None):
        """Slide windows over X.

        Parameters
        ----------
        X : ndarray of shape (n_samples, ...)
            Input data.

        y : None
            Ignored.

        Returns
        -------
        Xt : ndarray of shape (n_windows, size, ...)
            Windows of consecutive entries of the original time series.
            ``n_windows = (n_samples - size) // stride  + 1``.

        """
        check_is_fitted(self, '_is_fitted')
        Xt = check_array(X, ensure_2d=False, allow_nd=True)

        window_indices = self._window_indices(Xt)

        Xt = Xt[window_indices]
        return Xt

    def resample(self, y, X=None):
        """Resample `y` so that, for any i > 0, the minus i-th entry of the
        resampled vector corresponds in time to the last entry of the minus
        i-th window produced by :meth:`transform`.

        Parameters
        ----------
        y : ndarray of shape (n_samples,)
            Target.

        X : None
            There is no need for input data, yet the pipeline API requires this
            parameter.

        Returns
        -------
        yr : ndarray of shape (n_samples_new,)
            The resampled target. ``n_samples_new = (n_samples - size)
            // stride + 1``.

        """
        check_is_fitted(self, '_is_fitted')
        yr = column_or_1d(y)

        yr = yr[:self.size - 2:-self.stride][::-1]
        return yr


@adapt_fit_transform_docs
<<<<<<< HEAD
class TakensEmbedding(BaseEstimator, TransformerResamplerMixin):
    """Representation of a univariate time series as a time series of point
    clouds.

    Based on a time-delay embedding technique named after F. Takens [1]_. Given
=======
class SingleTakensEmbedding(BaseEstimator, TransformerResamplerMixin):
    """Representation of a single univariate time series as a point cloud.

    Based on a time-delay embedding technique named after F. Takens.[1]_ Given
>>>>>>> f6667681
    a discrete time series :math:`(X_0, X_1, \\ldots)` and a sequence of evenly
    sampled times :math:`t_0, t_1, \\ldots`, one extracts a set of
    :math:`d`-dimensional vectors of the form :math:`(X_{t_i}, X_{t_i + \\tau},
    \\ldots , X_{t_i + (d-1)\\tau})` for :math:`i = 0, 1, \\ldots`. This set is
    called the :ref:`Takens embedding <takens_embedding>` of the time series
    and can be interpreted as a point cloud.

    The difference between :math:`t_{i+1}` and :math:`t_i` is called the
    stride, :math:`\\tau` is called the time delay, and :math:`d` is called the
    (embedding) dimension.
<<<<<<< HEAD

    If :math:`d` and :math:`\\tau` are not explicitly set, suitable values are
    searched for during :meth:`fit`. [2]_ [3]_
=======

    If :math:`d` and :math:`\\tau` are not explicitly set, suitable values are
    searched for during :meth:`fit`. [2]_ [3]_

    To compute time-delay embeddings of several time series simultaneously, use
    :class:`TakensEmbedding` instead.
>>>>>>> f6667681

    Parameters
    ----------
    parameters_type : ``'search'`` | ``'fixed'``, optional, default: \
        ``'search'``
        If set to ``'fixed'``, the values of `time_delay` and `dimension` are
<<<<<<< HEAD
        used directly in :meth:`transform`. If set to ``'search'``, those
        values are only used as upper bounds in a search as follows: first, an
        optimal time delay is found by minimising the time delayed mutual
        information; then, a heuristic based on an algorithm in [2]_ is used to
        select an embedding dimension which, when increased, does not reveal a
        large proportion of "false nearest neighbors".
=======
        used directly in :meth:`transform`. If set to ``'search'``,
        :func:`takens_embedding_optimal_parameter` is run in :meth:`fit` to
        estimate optimal values for these quantities and store them as
        :attr:`time_delay_` and :attr:`dimension_`.
>>>>>>> f6667681

    time_delay : int, optional, default: ``1``
        Time delay between two consecutive values for constructing one embedded
        point. If `parameters_type` is ``'search'``, it corresponds to the
<<<<<<< HEAD
        maximal embedding time delay that will be considered.
=======
        maximum time delay that will be considered.
>>>>>>> f6667681

    dimension : int, optional, default: ``5``
        Dimension of the embedding space. If `parameters_type` is ``'search'``,
        it corresponds to the maximum embedding dimension that will be
        considered.

    stride : int, optional, default: ``1``
        Stride duration between two consecutive embedded points. It defaults to
        1 as this is the usual value in the statement of Takens's embedding
        theorem.

    n_jobs : int or None, optional, default: ``None``
        The number of jobs to use for the computation. ``None`` means 1 unless
        in a :obj:`joblib.parallel_backend` context. ``-1`` means using all
        processors.

    Attributes
    ----------
    time_delay_ : int
        Actual time delay used to embed. If
        `parameters_type` is ``'search'``, it is the calculated optimal time
        delay and is less than or equal to `time_delay`. Otherwise it is equal
        to `time_delay`.

    dimension_ : int
        Actual embedding dimension used to embed. If `parameters_type` is
        ``'search'``, it is the calculated optimal embedding dimension and is
        less than or equal to `dimension`. Otherwise it is equal to
        `dimension`.

    Examples
    --------
    >>> import numpy as np
    >>> from gtda.time_series import SingleTakensEmbedding
    >>> # Create a noisy signal
    >>> n_samples = 10000
    >>> signal_noise = np.asarray([np.sin(x / 50) + 0.5 * np.random.random()
    ...     for x in range(n_samples)])
    >>> # Set up the transformer
    >>> embedder = SingleTakensEmbedding(parameters_type='search', dimension=5,
    ...                            time_delay=5, n_jobs=-1)
    >>> # Fit and transform
    >>> embedded_noise = embedder.fit_transform(signal_noise)
    >>> print('Optimal time delay based on mutual information:',
    ...       embedder.time_delay_)
    Optimal time delay based on mutual information: 5
    >>> print('Optimal embedding dimension based on false nearest neighbors:',
    ...       embedder.dimension_)
    Optimal embedding dimension based on false nearest neighbors: 2
    >>> print(embedded_noise.shape)
    (9995, 2)

    See also
    --------
    TakensEmbedding, SlidingWindow, takens_embedding_optimal_parameters

    Notes
    -----
    The current implementation favours the last value over the first one, in
    the sense that the last coordinate of the last vector in a Takens embedded
    time series always equals the last value in the original time series.
    Hence, a number of initial values (depending on the remainder of the
    division between ``n_samples - dimension * (time_delay - 1) - 1`` and the
    stride) may be lost.

    References
    ----------
    .. [1] F. Takens, "Detecting strange attractors in turbulence". In: Rand
           D., Young LS. (eds) *Dynamical Systems and Turbulence, Warwick
           1980*. Lecture Notes in Mathematics, vol. 898. Springer, 1981;
           doi: `10.1007/BFb0091924 <https://doi.org/10.1007/BFb0091924>`_.

    .. [2] M. B. Kennel, R. Brown, and H. D. I. Abarbanel, "Determining
           embedding dimension for phase-space reconstruction using a
           geometrical construction"; *Phys. Rev. A* **45**, pp. 3403--3411,
           1992; doi: `10.1103/PhysRevA.45.3403
           <https://doi.org/10.1103/PhysRevA.45.3403>`_.

    .. [3] N. Sanderson, "Topological Data Analysis of Time Series using
           Witness Complexes"; PhD thesis, University of Colorado at
           Boulder, 2018; `https://scholar.colorado.edu/math_gradetds/67
           <https://scholar.colorado.edu/math_gradetds/67>`_.

    [4] J. A. Perea and J. Harer, "Sliding Windows and Persistence: An \
        Application of Topological Methods to Signal Analysis"; \
        *Foundations of Computational Mathematics*, **15**, \
        pp. 799--838; `doi:10.1007/s10208-014-9206-z \
        <https://doi.org/10.1007/s10208-014-9206-z>`_.

    """

    _hyperparameters = _TAKENS_EMBEDDING_HYPERPARAMETERS.copy()
    _hyperparameters['parameters_type'] = \
        {'type': str, 'in': ['fixed', 'search']}

    def __init__(self, parameters_type='search', time_delay=1, dimension=5,
                 stride=1, n_jobs=None):
        self.parameters_type = parameters_type
        self.time_delay = time_delay
        self.dimension = dimension
        self.stride = stride
        self.n_jobs = n_jobs

    def fit(self, X, y=None):
        """If necessary, compute the optimal time delay and embedding
        dimension. Then, return the estimator.

        This method is here to implement the usual scikit-learn API and hence
        work in pipelines.

        Parameters
        ----------
        X : ndarray of shape (n_samples,) or (n_samples, 1)
            Input data.

        y : None
            There is no need for a target, yet the pipeline API requires this
            parameter.

        Returns
        -------
        self : object

        """
        X = column_or_1d(X)
        validate_params(
            self.get_params(), self._hyperparameters, exclude=['n_jobs'])

        if self.parameters_type == 'search':
            self.time_delay_, self.dimension_ = \
                takens_embedding_optimal_parameters(
                    X, self.time_delay, self.dimension, stride=self.stride,
                    n_jobs=self.n_jobs, validate=False
                    )
        else:
            self.time_delay_ = self.time_delay
            self.dimension_ = self.dimension

        return self

    def transform(self, X, y=None):
        """Compute the Takens embedding of `X`.

        Parameters
        ----------
        X : ndarray of shape (n_samples,) or (n_samples, 1)
            Input data.

        y : None
            Ignored.

        Returns
        -------
        Xt : ndarray of shape (n_points, n_dimensions)
            Output point cloud in Euclidean space of dimension given by
            :attr:`dimension_`. ``n_points = (n_samples - time_delay *
            (dimension - 1) - 1) // stride + 1``.

        """
        check_is_fitted(self)
        Xt = column_or_1d(X).copy()

        Xt = _time_delay_embedding(
            Xt, time_delay=self.time_delay_, dimension=self.dimension_,
            stride=self.stride
            )

        return Xt

    def resample(self, y, X=None):
        """Resample `y` so that, for any i > 0, the minus i-th entry of the
        resampled vector corresponds in time to the last coordinate of the
        minus i-th embedding vector produced by :meth:`transform`.

        Parameters
        ----------
        y : ndarray of shape (n_samples,)
            Target.

        X : None
            There is no need for input data, yet the pipeline API requires this
            parameter.

        Returns
        -------
        yr : ndarray of shape (n_samples_new,)
            The resampled target. ``n_samples_new = (n_samples - time_delay *
            (dimension - 1) - 1) // stride + 1``.

        """
        check_is_fitted(self)
        yr = column_or_1d(y)

        final_index = self.time_delay_ * (self.dimension_ - 1)
        yr = yr[:final_index - 1:-self.stride][::-1]
        return yr


@adapt_fit_transform_docs
class TakensEmbedding(BaseEstimator, TransformerMixin, PlotterMixin):
    """Point clouds from collections of time series via independent Takens
    embeddings.

    This transformer takes collections of (possibly multivariate) time series
    as input, applies the Takens embedding algorithm described in
    :class:`SingleTakensEmbedding` to each independently, and returns a
    corresponding collection of point clouds in Euclidean space (or possibly
    higher-dimensional structures, see `flatten`).

    Parameters
    ----------
    time_delay : int, optional, default: ``1``
        Time delay between two consecutive values for constructing one embedded
        point.

    dimension : int, optional, default: ``2``
        Dimension of the embedding space (per variable, in the multivariate
        case).

    stride : int, optional, default: ``1``
        Stride duration between two consecutive embedded points.

    flatten : bool, optional, default: ``True``
        Only relevant when the input of :meth:`transform` represents a
        collection of multivariate or tensor-valued time series. If ``True``,
        ensures that the output is a 3D ndarray or list of 2D arrays. If
        ``False``, each entry of the input collection leads to an array of
        dimension one higher than the entry's dimension. See Examples.

    ensure_last_value : bool, optional, default: ``True``
        Whether the value(s) representing the last measurement(s) must be
        be present in the output as the last coordinate(s) of the last
        embedding vector(s). If ``False``, the first measurement(s) is (are)
        present as the 0-th coordinate(s) of the 0-th vector(s) instead.

    Examples
    --------
    >>> import numpy as np
    >>> from gtda.time_series import TakensEmbedding
    # Two univariate time series of duration 4
    >>> X = np.arange(8).reshape(2, 4)
    >>> print(X)
    [[0 1 2 3]
     [4 5 6 7]]
    >>> TE = TakensEmbedding(time_delay=1, dimension=2)
    >>> print(embedder.fit_transform(X))
    [[[0 1]
      [1 2]
      [2 3]]

     [[5 6]
      [6 7]
      [7 8]]]
    # Two multivariate time series of duration 4, with 2 variables
    >>> x = np.arange(8).reshape(2, 1, 4)
    >>> X = np.concatenate([x, -x], axis=1)
    >>> print(X)
    [[[ 0  1  2  3]
      [ 0 -1 -2 -3]]

     [[ 4  5  6  7]
      [-4 -5 -6 -7]]]
    # Pass `flatten` as `True` (default)
    >>> TE = TakensEmbedding(time_delay=1, dimension=2, flatten=True)
    >>> print(TE.fit_transform(X))
    [[[ 0  1  0 -1]
      [ 1  2 -1 -2]
      [ 2  3 -2 -3]]

     [[ 4  5 -4 -5]
      [ 5  6 -5 -6]
      [ 6  7 -6 -7]]]
    # Pass `flatten` as `False`
    >>> TE = TakensEmbedding(time_delay=1, dimension=2, flatten=False)
    >>> print(TE.fit_transform(X))
    [[[[ 0  1]
       [ 1  2]
       [ 2  3]]

      [[ 0 -1]
       [-1 -2]
       [-2 -3]]]


     [[[ 4  5]
       [ 5  6]
       [ 6  7]]

      [[-4 -5]
       [-5 -6]
       [-6 -7]]]]

    See also
    --------
    SingleTakensEmbedding, SlidingWindow, takens_embedding_optimal_parameters

    Notes
    -----
    To compute the Takens embedding of a single univariate time series in the
    form of a 1D array or column vector, use :class:`SingleTakensEmbedding`
    instead.

    Unlike :class:`SingleTakensEmbedding`, this transformer does not include
    heuristics to optimize the choice of time delay and embedding dimension.
    The function :func:`takens_embedding_optimal_parameters` is specifically
    dedicated to this task, but only on a single univariate time series.

    If dealing with a forecasting problem on a single time series, this
    transformer can be used after an instance of :class:`SlidingWindow` and
    before an instance of a homology transformer, to produce topological
    features from sliding windows over the time series.

    """

    _hyperparameters = _TAKENS_EMBEDDING_HYPERPARAMETERS.copy()
    _hyperparameters.update({'flatten': {'type': bool},
                             'ensure_last_value': {'type': bool}})

    def __init__(self, time_delay=1, dimension=2, stride=1, flatten=True,
                 ensure_last_value=True):
        self.time_delay = time_delay
        self.dimension = dimension
        self.stride = stride
        self.flatten = flatten
        self.ensure_last_value = ensure_last_value

    def fit(self, X, y=None):
        """Do nothing and return the estimator unchanged.

        This method is here to implement the usual scikit-learn API and hence
        work in pipelines.

        Parameters
        ----------
        X : ndarray or list
            Input collection of time series. A 2D array or list of 1D arrays is
            interpreted as a collection of univariate time series. A 3D array
            or list of 2D arrays is interpreted as a collection of multivariate
            time series, each with shape ``(n_variables, n_timestamps)``. More
            generally, :math`N`-dimensional arrays or lists of
            (:math`N-1`)-dimensional arrays (:math:`N \\geq 3`) are interpreted
            as collections of tensor-valued time series, each with time indexed
            by the last axis.

        y : None
            There is no need for a target, yet the pipeline API requires this
            parameter.

        Returns
        -------
        self : object

        """
        check_collection(X, copy=False)
        validate_params(self.get_params(), self._hyperparameters)
        self._is_fitted = True

        return self

    def transform(self, X, y=None):
        """Compute the Takens embedding of each entry in `X`.

        Parameters
        ----------
        X : ndarray or list
            Input collection of time series. A 2D array or list of 1D arrays is
            interpreted as a collection of univariate time series. A 3D array
            or list of 2D arrays is interpreted as a collection of multivariate
            time series, each with shape ``(n_variables, n_timestamps)``. More
            generally, :math`N`-dimensional arrays or lists of
            (:math`N-1`)-dimensional arrays (:math:`N \\geq 3`) are interpreted
            as collections of tensor-valued time series, each with time indexed
            by the last axis.

        y : None
            Ignored.

        Returns
        -------
        Xt : ndarray or list
            The result of performing a Takens embedding of each entry in `X`
            with the given parameters. If `X` is a 2D array or a list of 1D
            arrays, `Xt` is a 3D array or a list of 2D arrays (respectively),
            each entry of which has shape ``(n_points, dimension)`` where
            ``n_points = (n_timestamps - time_delay * (dimension - 1) - 1) // \
            stride + 1``. If `X` is an :math`N`-dimensional array or a list of
            (:math`N-1`)-dimensional arrays (:math:`N \\geq 3`), the output
            shapes depend on the `flatten` parameter:

                - if `flatten` is ``True``, `Xt` is still a 3D array or a
                  list of 2D arrays (respectively), each entry of which has
                  shape ``(n_points, dimension * n_variables)`` where
                  ``n_points`` is as above and ``n_variables`` is the product
                  of the sizes of all axes in said entry except the last.
                - if `flatten` is ``False``, `Xt` is an
                  (:math`N+1`)-dimensional array or list of
                  :math`N`-dimensional arrays.

        """
        check_is_fitted(self, '_is_fitted')
        Xt = check_collection(X, copy=True)

        Xt = _time_delay_embedding(
            Xt, time_delay=self.time_delay, dimension=self.dimension,
            stride=self.stride, flatten=self.flatten,
            ensure_last_value=self.ensure_last_value
            )

        return Xt

    @staticmethod
    def plot(Xt, sample=0, plotly_params=None):
        """Plot a sample from a collection of Takens embeddings of time series,
        as a point cloud in 2D or 3D. If points in the window have more than
        three dimensions, only the first three are plotted.

        Parameters
        ----------
        Xt : ndarray or list
            Collection of point clouds, such as returned by :meth:`transform`.

        sample : int, optional, default: ``0``
            Index of the sample in `Xt` to be plotted.

        plotly_params : dict or None, optional, default: ``None``
            Custom parameters to configure the plotly figure. Allowed keys are
            ``"trace"`` and ``"layout"``, and the corresponding values should
            be dictionaries containing keyword arguments as would be fed to the
            :meth:`update_traces` and :meth:`update_layout` methods of
            :class:`plotly.graph_objects.Figure`.

        Returns
        -------
        fig : :class:`plotly.graph_objects.Figure` object
            Plotly figure.

        """
        return plot_point_cloud(Xt[sample], plotly_params=plotly_params)<|MERGE_RESOLUTION|>--- conflicted
+++ resolved
@@ -166,13 +166,8 @@
     The current implementation favours the last entry over the first one, in
     the sense that the last entry of the last window always equals the last
     entry in the original time series. Hence, a number of initial entries
-<<<<<<< HEAD
-    (depending on the remainder of the division between
-    ``n_samples - width - 1`` and ``stride``) may be lost.
-=======
     (depending on the remainder of the division between ``n_samples - size``
     and ``stride``) may be lost.
->>>>>>> f6667681
 
     """
 
@@ -282,18 +277,10 @@
 
 
 @adapt_fit_transform_docs
-<<<<<<< HEAD
-class TakensEmbedding(BaseEstimator, TransformerResamplerMixin):
-    """Representation of a univariate time series as a time series of point
-    clouds.
-
-    Based on a time-delay embedding technique named after F. Takens [1]_. Given
-=======
 class SingleTakensEmbedding(BaseEstimator, TransformerResamplerMixin):
     """Representation of a single univariate time series as a point cloud.
 
     Based on a time-delay embedding technique named after F. Takens.[1]_ Given
->>>>>>> f6667681
     a discrete time series :math:`(X_0, X_1, \\ldots)` and a sequence of evenly
     sampled times :math:`t_0, t_1, \\ldots`, one extracts a set of
     :math:`d`-dimensional vectors of the form :math:`(X_{t_i}, X_{t_i + \\tau},
@@ -304,46 +291,27 @@
     The difference between :math:`t_{i+1}` and :math:`t_i` is called the
     stride, :math:`\\tau` is called the time delay, and :math:`d` is called the
     (embedding) dimension.
-<<<<<<< HEAD
 
     If :math:`d` and :math:`\\tau` are not explicitly set, suitable values are
     searched for during :meth:`fit`. [2]_ [3]_
-=======
-
-    If :math:`d` and :math:`\\tau` are not explicitly set, suitable values are
-    searched for during :meth:`fit`. [2]_ [3]_
 
     To compute time-delay embeddings of several time series simultaneously, use
     :class:`TakensEmbedding` instead.
->>>>>>> f6667681
 
     Parameters
     ----------
     parameters_type : ``'search'`` | ``'fixed'``, optional, default: \
         ``'search'``
         If set to ``'fixed'``, the values of `time_delay` and `dimension` are
-<<<<<<< HEAD
-        used directly in :meth:`transform`. If set to ``'search'``, those
-        values are only used as upper bounds in a search as follows: first, an
-        optimal time delay is found by minimising the time delayed mutual
-        information; then, a heuristic based on an algorithm in [2]_ is used to
-        select an embedding dimension which, when increased, does not reveal a
-        large proportion of "false nearest neighbors".
-=======
         used directly in :meth:`transform`. If set to ``'search'``,
         :func:`takens_embedding_optimal_parameter` is run in :meth:`fit` to
         estimate optimal values for these quantities and store them as
         :attr:`time_delay_` and :attr:`dimension_`.
->>>>>>> f6667681
 
     time_delay : int, optional, default: ``1``
         Time delay between two consecutive values for constructing one embedded
         point. If `parameters_type` is ``'search'``, it corresponds to the
-<<<<<<< HEAD
-        maximal embedding time delay that will be considered.
-=======
         maximum time delay that will be considered.
->>>>>>> f6667681
 
     dimension : int, optional, default: ``5``
         Dimension of the embedding space. If `parameters_type` is ``'search'``,
