import numpy as np
from hypothesis import given
from hypothesis.extra.numpy import array_shapes, arrays
from hypothesis.strategies import integers, floats
from numpy.testing import assert_almost_equal
from scipy.spatial.distance import pdist, squareform

from gtda.mapper import Eccentricity, Entropy, Projection
from gtda.mapper.utils._list_feature_union import ListFeatureUnion
from gtda.mapper.utils.decorators import method_to_transform

from sklearn.neighbors import KernelDensity


@given(
    X=arrays(dtype=np.float,
             elements=floats(allow_nan=False,
                             allow_infinity=False),
             shape=array_shapes(min_dims=2, max_dims=2)),
    exponent=integers(min_value=1, max_value=100)
)
def test_eccentricity_shape_equals_number_of_samples(X, exponent):
    """Verify that eccentricity preserves the number of samples in the input."""
    eccentricity = Eccentricity(exponent=exponent)
    Xt = eccentricity.fit_transform(X)
    assert Xt.shape == (len(X), 1)


@given(X=arrays(dtype=np.float,
                elements=floats(allow_nan=False,
                                allow_infinity=False),
                shape=array_shapes(min_dims=2, max_dims=2)))
def test_eccentricity_values_with_infinity_norm_equals_max_row_values(X):
    eccentricity = Eccentricity(exponent=np.inf)
    Xt = eccentricity.fit_transform(X)
    distance_matrix = squareform(pdist(X))
    assert_almost_equal(Xt, np.max(distance_matrix, axis=1).reshape(-1, 1))


@given(X=arrays(
    dtype=np.float,
    elements=floats(allow_nan=False,
                    allow_infinity=False,
                    min_value=-1e3,
                    max_value=-1),
    shape=array_shapes(min_dims=2, max_dims=2, min_side=2)
))
def test_entropy_values_for_negative_inputs(X):
    """Verify the numerical results of entropy (does it have the correct logic),
    on a collection of **negative** inputs."""
    entropy = Entropy()
    Xt = entropy.fit_transform(X)
    probs = X / X.sum(axis=1, keepdims=True)
    entropies = - np.einsum('ij,ij->i', probs,
                            np.where(probs != 0, np.log2(probs), 0))
    assert_almost_equal(Xt, entropies[:, None])


@given(X=arrays(
    dtype=np.float,
    elements=floats(allow_nan=False,
                    allow_infinity=False,
                    min_value=1,
                    max_value=1e3),
    shape=array_shapes(min_dims=2, max_dims=2, min_side=2)
))
def test_entropy_values_for_positive_inputs(X):
    """Verify the numerical results of entropy (does it have the correct logic),
    on a collection of **positive** inputs."""
    entropy = Entropy()
    Xt = entropy.fit_transform(X)
    probs = X / X.sum(axis=1, keepdims=True)
    entropies = - np.einsum('ij,ij->i', probs,
                            np.where(probs != 0, np.log2(probs), 0))
    assert_almost_equal(Xt, entropies[:, None])


@given(X=arrays(dtype=np.float,
                elements=floats(allow_nan=False,
                                allow_infinity=False),
                shape=array_shapes(min_dims=2, max_dims=2)))
def test_projection_values_equal_slice(X):
    """Test the logic of the ``Projection`` transformer."""
    columns = np.random.choice(
        X.shape[1], 1 + np.random.randint(X.shape[1]))
    Xt = Projection(columns=columns).fit_transform(X)
    assert_almost_equal(Xt, X[:, columns])


@given(X=arrays(
    dtype=np.float,
    elements=floats(allow_nan=False,
                    allow_infinity=False,
                    min_value=1,
                    max_value=1e3),
    shape=array_shapes(min_dims=2, max_dims=2, min_side=2),
    unique=True
))
def test_gaussian_density_values(X):
    """Check that ``fit_transform`` and ``fit + score_samples``
    of ``KernelDensity`` are the same."""
    kde_desired = KernelDensity(bandwidth=np.std(X))
<<<<<<< HEAD
    kde_actual = method_to_transform(KernelDensity,
                                     'score_samples')(bandwidth=np.std(X))
    Xt_desired = kde_desired.fit(X).score_samples(X)
=======
    kde_actual = method_to_transform(
        KernelDensity, 'score_samples')(bandwidth=np.std(X))
    Xt_desired = kde_desired.fit(X).score_samples(X).reshape(-1, 1)
>>>>>>> 9cf469dd
    Xt_actual = kde_actual.fit_transform(X)
    assert_almost_equal(Xt_actual, Xt_desired)


@given(X=arrays(
    dtype=np.float,
    elements=floats(allow_nan=False,
                    allow_infinity=False,
                    min_value=1,
                    max_value=1e3),
    shape=array_shapes(min_dims=2, max_dims=2, min_side=2),
    unique=True
))
def test_list_feature_union_transform(X):
    """Check that a ``ListFeatureUnion`` of two projections gives the same result
    as stacking the projections."""
    list_dim = [0, 1]
    p_1_2 = ListFeatureUnion([("proj" + str(k), Projection(columns=k))
                              for k in list_dim])
    p12 = Projection(columns=list_dim)
    for p in [p12, p_1_2]:
        p.fit(X)
    x_12 = p12.transform(X)
    x_1_2 = np.concatenate(p_1_2.transform(X), axis=1)

    assert_almost_equal(x_12, x_1_2)


@given(X=arrays(
    dtype=np.float,
    elements=floats(allow_nan=False,
                    allow_infinity=False,
                    min_value=1,
                    max_value=1e3),
    shape=array_shapes(min_dims=2, max_dims=2, min_side=2),
    unique=True
))
def test_list_feature_union_drops(X):
    """Check the the drop of ``ListFeatureUnion`` keeps the correct
    number of samples"""
    drop_0_1 = ListFeatureUnion([('drop' + str(k), 'drop')
                                 for k in range(2)])
    x_01_a = drop_0_1.fit_transform(X)
    x_01_b = drop_0_1.transform(X)
    assert x_01_a.shape == (X.shape[0], 0)
    assert x_01_b.shape == (X.shape[0], 0)<|MERGE_RESOLUTION|>--- conflicted
+++ resolved
@@ -100,15 +100,9 @@
     """Check that ``fit_transform`` and ``fit + score_samples``
     of ``KernelDensity`` are the same."""
     kde_desired = KernelDensity(bandwidth=np.std(X))
-<<<<<<< HEAD
-    kde_actual = method_to_transform(KernelDensity,
-                                     'score_samples')(bandwidth=np.std(X))
-    Xt_desired = kde_desired.fit(X).score_samples(X)
-=======
     kde_actual = method_to_transform(
         KernelDensity, 'score_samples')(bandwidth=np.std(X))
     Xt_desired = kde_desired.fit(X).score_samples(X).reshape(-1, 1)
->>>>>>> 9cf469dd
     Xt_actual = kde_actual.fit_transform(X)
     assert_almost_equal(Xt_actual, Xt_desired)
 
