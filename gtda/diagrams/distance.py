"""Distance and amplitude calculations for persistence diagrams."""
# License: GNU AGPLv3

from numbers import Real

import numpy as np
from sklearn.base import BaseEstimator, TransformerMixin
from sklearn.utils.validation import check_is_fitted

from ._metrics import _AVAILABLE_METRICS, _AVAILABLE_AMPLITUDE_METRICS, \
    _parallel_pairwise, _parallel_amplitude
from ._utils import _bin, _calculate_weights
from ..utils._docs import adapt_fit_transform_docs
from ..utils.intervals import Interval
from ..utils.validation import check_diagram, validate_params


@adapt_fit_transform_docs
class PairwiseDistance(BaseEstimator, TransformerMixin):
<<<<<<< HEAD
    """:ref:`Distances <wasserstein and bottleneck distance>` between pairs of persistence
    diagrams, constructed from the distances between their respective
    subdiagrams with constant homology dimension.
=======
    """`Distances <https://giotto.ai/theory>`_ between pairs of persistence
    diagrams.
>>>>>>> a3e76852

    Given two collections of persistence diagrams consisting of
    birth-death-dimension triples [b, d, q], a collection of distance
    matrices or a single distance matrix between pairs of diagrams is
    calculated according to the following steps:

        1. All diagrams are partitioned into subdiagrams corresponding to
           distinct homology dimensions.
        2. Pairwise distances between subdiagrams of equal homology
           dimension are calculated according to the parameters `metric` and
           `metric_params`. This gives a collection of distance matrices,
           :math:`\\mathbf{D} = (D_{q_1}, \\ldots, D_{q_n})`.
        3. The final result is either :math:`\\mathbf{D}` itself as a
           three-dimensional array, or a single distance matrix constructed
           by taking norms of the vectors of distances between diagram pairs.

    Parameters
    ----------
    metric : ``'bottleneck'`` | ``'wasserstein'`` | ``'landscape'`` | \
        ``'betti'`` | ``'heat'`` | ``'persistence_image'``, | \
        ``'silhouette'``, optional, default: ``'landscape'``
        Distance or dissimilarity function between subdiagrams:

        - ``'bottleneck'`` and ``'wasserstein'`` refer to the identically named
          perfect-matching--based notions of distance.
        - ``'landscape'`` refers to the :math:`L^p` distance between
          persistence landscapes.
        - ``'betti'`` refers to the :math:`L^p` distance between Betti curves.
        - ``'heat'`` refers to the :math:`L^p` distance between
          Gaussian-smoothed diagrams.
        - ``'silhouette'`` refers to the :math:`L^p` distance between
          silhouettes.
        - ``'persistence_image'`` refers to the :math:`L^p` distance between
          Gaussian-smoothed diagrams represented on birth-persistence axes.

    metric_params : dict or None, optional, default: ``None``
        Additional keyword arguments for the metric function (passing
        ``None`` is equivalent to passing the defaults described below):

        - If ``metric == 'bottleneck'`` the only argument is `delta` (float,
          default: ``0.01``). When equal to ``0.``, an exact algorithm is
          used; otherwise, a faster approximate algorithm is used.
        - If ``metric == 'wasserstein'`` the available arguments are `p`
          (float, default: ``2.``) and `delta` (float, default: ``0.01``).
          Unlike the case of ``'bottleneck'``, `delta` cannot be set to
          ``0.`` and an exact algorithm is not available.
        - If ``metric == 'betti'`` the available arguments are `p` (float,
          default: ``2.``) and `n_bins` (int, default: ``100``).
        - If ``metric == 'landscape'`` the available arguments are `p`
          (float, default: ``2.``), `n_bins` (int, default: ``100``) and
          `n_layers` (int, default: ``1``).
        - If ``metric == 'heat'`` the available arguments are `p`
          (float, default: ``2.``), `sigma` (float, default: ``1.``) and
          `n_bins` (int, default: ``100``).
        - If ``metric == 'silhouette'`` the available arguments are `p`
          (float, default: ``2.``), `order` (float, default: ``1.``) and
          `n_bins` (int, default: ``100``).
        - If ``metric == 'persistence_image'`` the available arguments are `p`
          (float, default: ``2.``), `sigma` (float, default: ``1.``),
          `n_bins` (int, default: ``100``) and `weight_function`
          (callable or None, default: ``None``).

    order : float or None, optional, default: ``2.``
        If ``None``, :meth:`transform` returns for each pair of diagrams a
        vector of distances corresponding to the dimensions in
        :attr:`homology_dimensions_`. Otherwise, the :math:`p`-norm of
        these vectors with :math:`p` equal to `order` is taken.

    n_jobs : int or None, optional, default: ``None``
        The number of jobs to use for the computation. ``None`` means 1 unless
        in a :obj:`joblib.parallel_backend` context. ``-1`` means using all
        processors.

    Attributes
    ----------
    effective_metric_params_ : dict
        Dictionary containing all information present in `metric_params` as
        well as on any relevant quantities computed in :meth:`fit`.

    homology_dimensions_ : list
        Homology dimensions seen in :meth:`fit`, sorted in ascending order.

    See also
    --------
    Amplitude, Scaler, Filtering, \
    BettiCurve, PersistenceLandscape, \
    HeatKernel, Silhouette, \
    gtda.homology.VietorisRipsPersistence

    Notes
    -----
    To compute distances without first splitting the computation between
    different homology dimensions, data should be first transformed by an
    instance of :class:`ForgetDimension`.

    `Hera <https://bitbucket.org/grey_narn/hera>`_ is used as a C++ backend
    for computing bottleneck and Wasserstein distances between persistence
    diagrams. Python bindings were modified for performance from the
    `Dyonisus 2 <https://mrzv.org/software/dionysus2/>`_ package.

    """

    _hyperparameters = {
        'metric': {'type': str, 'in': _AVAILABLE_METRICS.keys()},
        'order': {'type': (Real, type(None)),
                  'in': Interval(0, np.inf, closed='right')},
        'metric_params': {'type': (dict, type(None))}}

    def __init__(self, metric='landscape', metric_params=None, order=2.,
                 n_jobs=None):
        self.metric = metric
        self.metric_params = metric_params
        self.order = order
        self.n_jobs = n_jobs

    def fit(self, X, y=None):
        """Store all observed homology dimensions in
        :attr:`homology_dimensions_` and compute
        :attr:`effective_metric_params`. Then, return the estimator.

        This method is here to implement the usual scikit-learn API and hence
        work in pipelines.

        Parameters
        ----------
        X : ndarray of shape (n_samples_fit, n_features, 3)
            Input data. Array of persistence diagrams, each a collection of
            triples [b, d, q] representing persistent topological features
            through their birth (b), death (d) and homology dimension (q).

        y : None
            There is no need for a target in a transformer, yet the pipeline
            API requires this parameter.

        Returns
        -------
        self : object

        """
        X = check_diagram(X)
        validate_params(
            self.get_params(), self._hyperparameters, exclude=['n_jobs'])

        if self.metric_params is None:
            self.effective_metric_params_ = {}
        else:
            self.effective_metric_params_ = self.metric_params.copy()
        validate_params(
            self.effective_metric_params_, _AVAILABLE_METRICS[self.metric])

        self.homology_dimensions_ = sorted(set(X[0, :, 2]))

        self.effective_metric_params_['samplings'], \
            self.effective_metric_params_['step_sizes'] = \
            _bin(X, metric=self.metric, **self.effective_metric_params_)

        if self.metric == 'persistence_image':
            self.effective_metric_params_['weights'] = \
                _calculate_weights(X, **self.effective_metric_params_)

        self._X = X
        return self

    def transform(self, X, y=None):
        """Computes a distance or vector of distances between the diagrams in
        `X` and the diagrams seen in :meth:`fit`.

        Parameters
        ----------
        X : ndarray of shape (n_samples, n_features, 3)
            Input data. Array of persistence diagrams, each a collection of
            triples [b, d, q] representing persistent topological features
            through their birth (b), death (d) and homology dimension (q).

        y : None
            There is no need for a target in a transformer, yet the pipeline
            API requires this parameter.

        Returns
        -------
        Xt : ndarray of shape (n_samples_fit, n_samples, \
            n_homology_dimensions) if `order` is ``None``, else \
            (n_samples_fit, n_samples)
            Distance matrix or collection of distance matrices between
            diagrams in `X` and diagrams seen in :meth:`fit`. In the
            second case, index i along axis 2 corresponds to the i-th
            homology dimension in :attr:`homology_dimensions_`.

        """
        check_is_fitted(self)
        X = check_diagram(X, copy=True)

        if np.array_equal(X, self._X):
            X2 = None
        else:
            X2 = X

        Xt = _parallel_pairwise(self._X, X2, self.metric,
                                self.effective_metric_params_,
                                self.homology_dimensions_,
                                self.n_jobs)
        if self.order is not None:
            Xt = np.linalg.norm(Xt, axis=2, ord=self.order)

        return Xt


@adapt_fit_transform_docs
class Amplitude(BaseEstimator, TransformerMixin):
<<<<<<< HEAD
    """:ref:`Amplitudes <amplitude>` of persistence diagrams,
    constructed from the amplitudes of their subdiagrams with constant
    homology dimension.
=======
    """`Amplitudes <https://giotto.ai/theory>`_ of persistence diagrams.
>>>>>>> a3e76852

    For each persistence diagram in a collection, a vector of amplitudes or a
    single scalar amplitude is calculated according to the following steps:

        1. The diagram is partitioned into subdiagrams according to homology
           dimension.
        2. The amplitude of each subdiagram is calculated according to the
           parameters `metric` and `metric_params`. This gives a vector of
           amplitudes, :math:`\\mathbf{a} = (a_{q_1}, \\ldots, a_{q_n})` where
           the :math:`q_i` range over the available homology dimensions.
        3. The final result is either :math:`\\mathbf{a}` itself or
           a norm of :math:`\\mathbf{a}`, specified by the parameter `order`.

    Parameters
    ----------
    metric : ``'bottleneck'`` | ``'wasserstein'`` | ``'landscape'`` | \
        ``'betti'`` | ``'heat'`` | ``'silhouette'`` | \
        ``'persistence_image'``, optional, default: ``'landscape'``
        Distance or dissimilarity function used to define the amplitude of
        a subdiagram as its distance from the (trivial) diagonal diagram:

        - ``'bottleneck'`` and ``'wasserstein'`` refer to the identically named
          perfect-matching--based notions of distance.
        - ``'landscape'`` refers to the :math:`L^p` distance between
          persistence landscapes.
        - ``'betti'`` refers to the :math:`L^p` distance between Betti curves.
        - ``'heat'`` refers to the :math:`L^p` distance between
          Gaussian-smoothed diagrams.
        - ``'silhouette'`` refers to the :math:`L^p` distance between
          silhouettes.
        - ``'persistence_image'`` refers to the :math:`L^p` distance between
          Gaussian-smoothed diagrams represented on birth-persistence axes.

    metric_params : dict or None, optional, default: ``None``
        Additional keyword arguments for the metric function (passing
        ``None`` is equivalent to passing the defaults described below):

        - If ``metric == 'bottleneck'`` there are no available arguments.
        - If ``metric == 'wasserstein'`` the only argument is `p` (float,
          default: ``2.``).
        - If ``metric == 'landscape'`` the available arguments are `p`
          (float, default: ``2.``), `n_bins` (int, default: ``100``) and
          `n_layers` (int, default: ``1``).
        - If ``metric == 'betti'`` the available arguments are `p` (float,
          default: ``2.``) and `n_bins` (int, default: ``100``).
        - If ``metric == 'heat'`` the available arguments are `p` (float,
          default: ``2.``), `sigma` (float, default: ``1.``) and `n_bins`
          (int, default: ``100``).
        - If ``metric == 'silhouette'`` the available arguments are `p`
          (float, default: ``2.``), `order` (float, default: ``1.``) and
          `n_bins` (int, default: ``100``).
        - If ``metric == 'persistence_image'`` the available arguments are `p`
          (float, default: ``2.``), `sigma` (float, default: ``1.``),
          `n_bins` (int, default: ``100``) and `weight_function`
          (callable or None, default: ``None``).

    order : float or None, optional, default: ``2.``
        If ``None``, :meth:`transform` returns for each diagram a vector of
        amplitudes corresponding to the dimensions in
        :attr:`homology_dimensions_`. Otherwise, the :math:`p`-norm of
        these vectors with :math:`p` equal to `order` is taken.

    n_jobs : int or None, optional, default: ``None``
        The number of jobs to use for the computation. ``None`` means 1 unless
        in a :obj:`joblib.parallel_backend` context. ``-1`` means using all
        processors.

    Attributes
    ----------
    effective_metric_params_ : dict
        Dictionary containing all information present in `metric_params` as
        well as on any relevant quantities computed in :meth:`fit`.

    homology_dimensions_ : list
        Homology dimensions seen in :meth:`fit`, sorted in ascending order.

    See also
    --------
    PairwiseDistance, Scaler, Filtering, \
    BettiCurve, PersistenceLandscape, \
    HeatKernel, Silhouette, \
    gtda.homology.VietorisRipsPersistence

    Notes
    -----
    To compute amplitudes without first splitting the computation between
    different homology dimensions, data should be first transformed by an
    instance of :class:`ForgetDimension`.

    """

    _hyperparameters = {
        'metric': {'type': str, 'in': _AVAILABLE_AMPLITUDE_METRICS.keys()},
        'order': {'type': (Real, type(None)),
                  'in': Interval(0, np.inf, closed='right')},
        'metric_params': {'type': (dict, type(None))}}

    def __init__(self, metric='landscape', metric_params=None, order=2.,
                 n_jobs=None):
        self.metric = metric
        self.metric_params = metric_params
        self.order = order
        self.n_jobs = n_jobs

    def fit(self, X, y=None):
        """Store all observed homology dimensions in
        :attr:`homology_dimensions_` and compute
        :attr:`effective_metric_params`. Then, return the estimator.

        This method is here to implement the usual scikit-learn API and hence
        work in pipelines.

        Parameters
        ----------
        X : ndarray of shape (n_samples, n_features, 3)
            Input data. Array of persistence diagrams, each a collection of
            triples [b, d, q] representing persistent topological features
            through their birth (b), death (d) and homology dimension (q).

        y : None
            There is no need for a target in a transformer, yet the pipeline
            API requires this parameter.

        Returns
        -------
        self : object

        """
        X = check_diagram(X)
        validate_params(
            self.get_params(), self._hyperparameters, exclude=['n_jobs'])

        if self.metric_params is None:
            self.effective_metric_params_ = {}
        else:
            self.effective_metric_params_ = self.metric_params.copy()
        validate_params(self.effective_metric_params_,
                        _AVAILABLE_AMPLITUDE_METRICS[self.metric])

        self.homology_dimensions_ = sorted(set(X[0, :, 2]))

        self.effective_metric_params_['samplings'], \
            self.effective_metric_params_['step_sizes'] = \
            _bin(X, metric=self.metric, **self.effective_metric_params_)

        if self.metric == 'persistence_image':
            self.effective_metric_params_['weights'] = \
                _calculate_weights(X, **self.effective_metric_params_)

        return self

    def transform(self, X, y=None):
        """Compute the amplitudes or amplitude vectors of diagrams in `X`.

        Parameters
        ----------
        X : ndarray of shape (n_samples, n_features, 3)
            Input data. Array of persistence diagrams, each a collection of
            triples [b, d, q] representing persistent topological features
            through their birth (b), death (d) and homology dimension (q).

        y : None
            There is no need for a target in a transformer, yet the pipeline
            API requires this parameter.

        Returns
        -------
        Xt : ndarray of shape (n_samples, n_homology_dimensions) if `order` \
            is ``None``, else (n_samples, 1)
            Amplitudes or amplitude vectors of the diagrams in `X`. In the
            second case, index i along axis 1 corresponds to the i-th
            homology dimension in :attr:`homology_dimensions_`.

        """
        check_is_fitted(self)
        Xt = check_diagram(X, copy=True)

        Xt = _parallel_amplitude(Xt, self.metric,
                                 self.effective_metric_params_,
                                 self.homology_dimensions_,
                                 self.n_jobs)
        if self.order is None:
            return Xt
        Xt = np.linalg.norm(Xt, axis=1, ord=self.order).reshape(-1, 1)
        return Xt<|MERGE_RESOLUTION|>--- conflicted
+++ resolved
@@ -17,14 +17,8 @@
 
 @adapt_fit_transform_docs
 class PairwiseDistance(BaseEstimator, TransformerMixin):
-<<<<<<< HEAD
     """:ref:`Distances <wasserstein and bottleneck distance>` between pairs of persistence
-    diagrams, constructed from the distances between their respective
-    subdiagrams with constant homology dimension.
-=======
-    """`Distances <https://giotto.ai/theory>`_ between pairs of persistence
     diagrams.
->>>>>>> a3e76852
 
     Given two collections of persistence diagrams consisting of
     birth-death-dimension triples [b, d, q], a collection of distance
@@ -234,13 +228,9 @@
 
 @adapt_fit_transform_docs
 class Amplitude(BaseEstimator, TransformerMixin):
-<<<<<<< HEAD
     """:ref:`Amplitudes <amplitude>` of persistence diagrams,
     constructed from the amplitudes of their subdiagrams with constant
     homology dimension.
-=======
-    """`Amplitudes <https://giotto.ai/theory>`_ of persistence diagrams.
->>>>>>> a3e76852
 
     For each persistence diagram in a collection, a vector of amplitudes or a
     single scalar amplitude is calculated according to the following steps:
