--- conflicted
+++ resolved
@@ -392,7 +392,118 @@
 
 
 @adapt_fit_transform_docs
-<<<<<<< HEAD
+class NumberOfPoints(BaseEstimator, TransformerMixin):
+    """Number of off-diagonal points in persistence diagrams, per homology
+    dimension.
+
+    Given a persistence diagram consisting of birth-death-dimension triples
+    [b, d, q], subdiagrams corresponding to distinct homology dimensions are
+    considered separately, and their respective numbers of off-diagonal points
+    are calculated.
+
+    **Important note**:
+
+        - Input collections of persistence diagrams for this transformer must
+          satisfy certain requirements, see e.g. :meth:`fit`.
+ 
+     Parameters
+    ----------
+    n_jobs : int or None, optional, default: ``None``
+        The number of jobs to use for the computation. ``None`` means 1 unless
+        in a :obj:`joblib.parallel_backend` context. ``-1`` means using all
+        processors.
+
+    Attributes
+    ----------
+    homology_dimensions_ : list
+        Homology dimensions seen in :meth:`fit`, sorted in ascending order.
+
+    See also
+    --------
+    PersistenceEntropy, Amplitude, BettiCurve, PersistenceLandscape,
+    HeatKernel, Silhouette, PersistenceImage
+
+    """
+
+    def __init__(self, n_jobs=None):
+        self.n_jobs = n_jobs
+
+    @staticmethod
+    def _number_points(X):
+        return np.count_nonzero(X[:, :, 1] - X[:, :, 0], axis=1)
+
+    def fit(self, X, y=None):
+        """Store all observed homology dimensions in
+        :attr:`homology_dimensions_`. Then, return the estimator.
+
+        This method is here to implement the usual scikit-learn API and hence
+        work in pipelines.
+
+        Parameters
+        ----------
+        X : ndarray of shape (n_samples, n_features, 3)
+            Input data. Array of persistence diagrams, each a collection of
+            triples [b, d, q] representing persistent topological features
+            through their birth (b), death (d) and homology dimension (q).
+            It is important that, for each possible homology dimension, the
+            number of triples for which q equals that homology dimension is
+            constants across the entries of `X`.
+
+        y : None
+            There is no need for a target in a transformer, yet the pipeline
+            API requires this parameter.
+
+        Returns
+        -------
+        self : object
+
+        """
+        X = check_diagrams(X)
+
+        self.homology_dimensions_ = sorted(set(X[0, :, 2]))
+        self._n_dimensions = len(self.homology_dimensions_)
+
+        return self
+
+    def transform(self, X, y=None):
+        """Compute the number of off-diagonal points for each diagram in `X`.
+
+        Parameters
+        ----------
+        X : ndarray of shape (n_samples, n_features, 3)
+            Input data. Array of persistence diagrams, each a collection of
+            triples [b, d, q] representing persistent topological features
+            through their birth (b), death (d) and homology dimension (q).
+            It is important that, for each possible homology dimension, the
+            number of triples for which q equals that homology dimension is
+            constants across the entries of `X`.
+    
+        y : None
+            There is no need for a target in a transformer, yet the pipeline
+            API requires this parameter.
+
+        Returns
+        -------
+        Xt : ndarray of shape (n_samples, n_homology_dimensions)
+            Number of points: one value per sample and per homology dimension
+            seen in :meth:`fit`. Index i along axis 1 corresponds to the i-th
+            i-th homology dimension in :attr:`homology_dimensions_`.
+
+        """
+        check_is_fitted(self)
+        X = check_diagrams(X)
+
+        Xt = Parallel(n_jobs=self.n_jobs)(
+            delayed(self._number_points)(_subdiagrams(X, [dim])[s])
+            for dim in self.homology_dimensions_
+            for s in gen_even_slices(len(X), effective_n_jobs(self.n_jobs))
+            )
+        Xt = np.concatenate(Xt).reshape(self._n_dimensions, len(X)).T
+
+        return Xt
+
+
+@adapt_fit_transform_docs
 class ComplexPolynomial(BaseEstimator, TransformerMixin):
     """Coefficients of the complex polynomials whose roots are the points on the
     persistence diagrams.
@@ -405,25 +516,12 @@
     parts concatenated with a vector of their imaginary parts [1]_.
 
     **Important note**:
-=======
-class NumberOfPoints(BaseEstimator, TransformerMixin):
-    """Number of off-diagonal points in persistence diagrams, per homology
-    dimension.
-
-    Given a persistence diagram consisting of birth-death-dimension triples
-    [b, d, q], subdiagrams corresponding to distinct homology dimensions are
-    considered separately, and their respective numbers of off-diagonal points
-    are calculated.
-
-    **Important notes**:
->>>>>>> 2061e29e
 
         - Input collections of persistence diagrams for this transformer must
           satisfy certain requirements, see e.g. :meth:`fit`.
 
     Parameters
     ----------
-<<<<<<< HEAD
     polynomial_type : ``'R'`` | ``'S'`` | ``'T'``, optional, default: \
         ``'R'``
         Type of complex polynomial to compute.
@@ -439,8 +537,6 @@
         dimension of its corresponding complex vector of coefficients as the
         number of coefficients.
 
-=======
->>>>>>> 2061e29e
     n_jobs : int or None, optional, default: ``None``
         The number of jobs to use for the computation. ``None`` means 1 unless
         in a :obj:`joblib.parallel_backend` context. ``-1`` means using all
@@ -451,7 +547,6 @@
     homology_dimensions_ : list
         Homology dimensions seen in :meth:`fit`, sorted in ascending order.
 
-<<<<<<< HEAD
     n_coefficients_ : list of int
         Effective number of coefficients per homology dimension. Set in
         :meth:`fit`.
@@ -486,25 +581,6 @@
         """Store all observed homology dimensions in
         :attr:`homology_dimensions_` and compute :attr:`n_coefficients_`. Then,
         return the estimator.
-=======
-    See also
-    --------
-    PersistenceEntropy, Amplitude, BettiCurve, PersistenceLandscape,
-    HeatKernel, Silhouette, PersistenceImage
-
-    """
-
-    def __init__(self, n_jobs=None):
-        self.n_jobs = n_jobs
-
-    @staticmethod
-    def _number_points(X):
-        return np.count_nonzero(X[:, :, 1] - X[:, :, 0], axis=1)
-
-    def fit(self, X, y=None):
-        """Store all observed homology dimensions in
-        :attr:`homology_dimensions_`. Then, return the estimator.
->>>>>>> 2061e29e
 
         This method is here to implement the usual scikit-learn API and hence
         work in pipelines.
@@ -515,12 +591,9 @@
             Input data. Array of persistence diagrams, each a collection of
             triples [b, d, q] representing persistent topological features
             through their birth (b), death (d) and homology dimension (q).
-<<<<<<< HEAD
             It is important that, for each possible homology dimension, the
             number of triples for which q equals that homology dimension is
             constants across the entries of `X`.
-=======
->>>>>>> 2061e29e
 
         y : None
             There is no need for a target in a transformer, yet the pipeline
@@ -531,7 +604,6 @@
         self : object
 
         """
-<<<<<<< HEAD
         validate_params(
             self.get_params(), self._hyperparameters, exclude=['n_jobs'])
         X = check_diagrams(X)
@@ -581,38 +653,23 @@
     def transform(self, X, y=None):
         """Computes the real and imaginary parts of the complex vector of
         coefficients for each diagram individually and concatenate the results.
-=======
-        X = check_diagrams(X)
-
-        self.homology_dimensions_ = sorted(set(X[0, :, 2]))
-        self._n_dimensions = len(self.homology_dimensions_)
-
-        return self
-
-    def transform(self, X, y=None):
-        """Compute the number of off-diagonal points for each diagram in `X`.
->>>>>>> 2061e29e
-
-        Parameters
-        ----------
-        X : ndarray of shape (n_samples, n_features, 3)
-            Input data. Array of persistence diagrams, each a collection of
-            triples [b, d, q] representing persistent topological features
-            through their birth (b), death (d) and homology dimension (q).
-<<<<<<< HEAD
+
+        Parameters
+        ----------
+        X : ndarray of shape (n_samples, n_features, 3)
+            Input data. Array of persistence diagrams, each a collection of
+            triples [b, d, q] representing persistent topological features
+            through their birth (b), death (d) and homology dimension (q).
             It is important that, for each possible homology dimension, the
             number of triples for which q equals that homology dimension is
             constants across the entries of `X`.
-=======
->>>>>>> 2061e29e
-
-        y : None
-            There is no need for a target in a transformer, yet the pipeline
-            API requires this parameter.
-
-        Returns
-        -------
-<<<<<<< HEAD
+
+        y : None
+            There is no need for a target in a transformer, yet the pipeline
+            API requires this parameter.
+
+        Returns
+        -------
         Xt : ndarray of shape (n_samples, n_homology_dimensions * 2 \
             * n_coefficients)
             Polynomial coefficients: Real and imaginary parts of the complex
@@ -631,22 +688,4 @@
             )
         Xt = np.concatenate(Xt).reshape(len(X), -1)
 
-=======
-        Xt : ndarray of shape (n_samples, n_homology_dimensions)
-            Number of points: one value per sample and per homology dimension
-            seen in :meth:`fit`. Index i along axis 1 corresponds to the i-th
-            i-th homology dimension in :attr:`homology_dimensions_`.
-
-        """
-        check_is_fitted(self)
-        X = check_diagrams(X)
-
-        Xt = Parallel(n_jobs=self.n_jobs)(
-            delayed(self._number_points)(_subdiagrams(X, [dim])[s])
-            for dim in self.homology_dimensions_
-            for s in gen_even_slices(len(X), effective_n_jobs(self.n_jobs))
-            )
-
-        Xt = np.concatenate(Xt).reshape(self._n_dimensions, len(X)).T
->>>>>>> 2061e29e
         return Xt