"""Feature extraction from persistence diagrams."""
# License: GNU AGPLv3

from numbers import Real

import numpy as np
from joblib import Parallel, delayed, effective_n_jobs
from scipy.stats import entropy
from sklearn.base import BaseEstimator, TransformerMixin
from sklearn.utils import gen_even_slices
from sklearn.utils.validation import check_is_fitted

from ._metrics import _AVAILABLE_AMPLITUDE_METRICS, _parallel_amplitude
from ._utils import _subdiagrams, _bin, _homology_dimensions_to_sorted_ints
from ._atol import _AVAILABLE_QUANTISERS, _AVAILABLE_CONTRAST_FUNCTIONS, \
    _AVAILABLE_WEIGHT_FUNCTIONS, implemented_quantiser_recipes, \
    implemented_contrast_recipes, implemented_weight_recipes
from ..utils._docs import adapt_fit_transform_docs
from ..utils.intervals import Interval
from ..utils.validation import validate_params, check_diagrams


@adapt_fit_transform_docs
class PersistenceEntropy(BaseEstimator, TransformerMixin):
    """:ref:`Persistence entropies <persistence_entropy>` of persistence
    diagrams.

    Given a persistence diagram consisting of birth-death-dimension triples
    [b, d, q], subdiagrams corresponding to distinct homology dimensions are
    considered separately, and their respective persistence entropies are
    calculated as the (base 2) Shannon entropies of the collections of
    differences d - b ("lifetimes"), normalized by the sum of all such
    differences. Optionally, these entropies can be normalized according to a
    simple heuristic, see `normalize`.

    **Important notes**:

        - Input collections of persistence diagrams for this transformer must
          satisfy certain requirements, see e.g. :meth:`fit`.
        - By default, persistence subdiagrams containing only triples with zero
          lifetime will have corresponding (normalized) entropies computed as
          ``numpy.nan``. To avoid this, set a value of `nan_fill_value`
          different from ``None``.

    Parameters
    ----------
    normalize : bool, optional, default: ``False``
        When ``True``, the persistence entropy of each diagram is normalized by
        the logarithm of the sum of lifetimes of all points in the diagram.
        Can aid comparison between diagrams in an input collection when these
        have different numbers of (non-trivial) points. [1]_

    nan_fill_value : float or None, optional, default: ``-1.``
        If a float, (normalized) persistence entropies initially computed as
        ``numpy.nan`` are replaced with this value. If ``None``, these values
        are left as ``numpy.nan``.

    n_jobs : int or None, optional, default: ``None``
        The number of jobs to use for the computation. ``None`` means 1 unless
        in a :obj:`joblib.parallel_backend` context. ``-1`` means using all
        processors.

    Attributes
    ----------
    homology_dimensions_ : tuple
        Homology dimensions seen in :meth:`fit`, sorted in ascending order.

    See also
    --------
    NumberOfPoints, Amplitude, BettiCurve, PersistenceLandscape, HeatKernel, \
    Silhouette, PersistenceImage

    References
    ----------
    .. [1] A. Myers, E. Munch, and F. A. Khasawneh, "Persistent Homology of
           Complex Networks for Dynamic State Detection"; *Phys. Rev. E*
           **100**, 022314, 2019; `DOI: 10.1103/PhysRevE.100.022314
           <https://doi.org/10.1103/PhysRevE.100.022314>`_.

    """

    _hyperparameters = {
        'normalize': {'type': bool},
        'nan_fill_value': {'type': (Real, type(None))}
        }

    def __init__(self, normalize=False, nan_fill_value=-1., n_jobs=None):
        self.normalize = normalize
        self.nan_fill_value = nan_fill_value
        self.n_jobs = n_jobs

    @staticmethod
    def _persistence_entropy(X, normalize=False, nan_fill_value=None):
        X_lifespan = X[:, :, 1] - X[:, :, 0]
        X_entropy = entropy(X_lifespan, base=2, axis=1)
        if normalize:
            lifespan_sums = np.sum(X_lifespan, axis=1)
            X_entropy /= np.log2(lifespan_sums)
        if nan_fill_value is not None:
            np.nan_to_num(X_entropy, nan=nan_fill_value, copy=False)
        X_entropy = X_entropy[:, None]
        return X_entropy

    def fit(self, X, y=None):
        """Store all observed homology dimensions in
        :attr:`homology_dimensions_`. Then, return the estimator.

        This method is here to implement the usual scikit-learn API and hence
        work in pipelines.

        Parameters
        ----------
        X : ndarray of shape (n_samples, n_features, 3)
            Input data. Array of persistence diagrams, each a collection of
            triples [b, d, q] representing persistent topological features
            through their birth (b), death (d) and homology dimension (q).
            It is important that, for each possible homology dimension, the
            number of triples for which q equals that homology dimension is
            constants across the entries of `X`.

        y : None
            There is no need for a target in a transformer, yet the pipeline
            API requires this parameter.

        Returns
        -------
        self : object

        """
        X = check_diagrams(X)
        validate_params(
            self.get_params(), self._hyperparameters, exclude=['n_jobs'])

        # Find the unique homology dimensions in the 3D array X passed to `fit`
        # assuming that they can all be found in its zero-th entry
        homology_dimensions_fit = np.unique(X[0, :, 2])
        self.homology_dimensions_ = \
            _homology_dimensions_to_sorted_ints(homology_dimensions_fit)
        self._n_dimensions = len(self.homology_dimensions_)

        return self

    def transform(self, X, y=None):
        """Compute the persistence entropies of diagrams in `X`.

        Parameters
        ----------
        X : ndarray of shape (n_samples, n_features, 3)
            Input data. Array of persistence diagrams, each a collection of
            triples [b, d, q] representing persistent topological features
            through their birth (b), death (d) and homology dimension (q).
            It is important that, for each possible homology dimension, the
            number of triples for which q equals that homology dimension is
            constants across the entries of `X`.

        y : None
            There is no need for a target in a transformer, yet the pipeline
            API requires this parameter.

        Returns
        -------
        Xt : ndarray of shape (n_samples, n_homology_dimensions)
            Persistence entropies: one value per sample and per homology
            dimension seen in :meth:`fit`. Index i along axis 1 corresponds to
            the i-th homology dimension in :attr:`homology_dimensions_`.

        """
        check_is_fitted(self)
        X = check_diagrams(X)

        with np.errstate(divide='ignore', invalid='ignore'):
            Xt = Parallel(n_jobs=self.n_jobs)(
                delayed(self._persistence_entropy)(
                    _subdiagrams(X[s], [dim]),
                    normalize=self.normalize,
                    nan_fill_value=self.nan_fill_value
                    )
                for dim in self.homology_dimensions_
                for s in gen_even_slices(len(X), effective_n_jobs(self.n_jobs))
                )
        Xt = np.concatenate(Xt).reshape(self._n_dimensions, len(X)).T
        return Xt


@adapt_fit_transform_docs
class Amplitude(BaseEstimator, TransformerMixin):
    """:ref:`Amplitudes <vectorization_amplitude_and_kernel>` of persistence
    diagrams.

    For each persistence diagram in a collection, a vector of amplitudes or a
    single scalar amplitude is calculated according to the following steps:

        1. The diagram is partitioned into subdiagrams according to homology
           dimension.
        2. The amplitude of each subdiagram is calculated according to the
           parameters `metric` and `metric_params`. This gives a vector of
           amplitudes, :math:`\\mathbf{a} = (a_{q_1}, \\ldots, a_{q_n})` where
           the :math:`q_i` range over the available homology dimensions.
        3. The final result is either :math:`\\mathbf{a}` itself or a norm of
           :math:`\\mathbf{a}`, specified by the parameter `order`.

    **Important notes**:

        - Input collections of persistence diagrams for this transformer must
          satisfy certain requirements, see e.g. :meth:`fit`.
        - The shape of outputs of :meth:`transform` depends on the value of the
          `order` parameter.

    Parameters
    ----------
    metric : ``'bottleneck'`` | ``'wasserstein'`` | ``'betti'`` | \
        ``'landscape'`` | ``'silhouette'`` | ``'heat'`` | \
        ``'persistence_image'``, optional, default: ``'landscape'``
        Distance or dissimilarity function used to define the amplitude of a
        subdiagram as its distance from the (trivial) diagonal diagram:

        - ``'bottleneck'`` and ``'wasserstein'`` refer to the identically named
          perfect-matching--based notions of distance.
        - ``'betti'`` refers to the :math:`L^p` distance between Betti curves.
        - ``'landscape'`` refers to the :math:`L^p` distance between
          persistence landscapes.
        - ``'silhouette'`` refers to the :math:`L^p` distance between
          silhouettes.
        - ``'heat'`` refers to the :math:`L^p` distance between
          Gaussian-smoothed diagrams.
        - ``'persistence_image'`` refers to the :math:`L^p` distance between
          Gaussian-smoothed diagrams represented on birth-persistence axes.

    metric_params : dict or None, optional, default: ``None``
        Additional keyword arguments for the metric function (passing ``None``
        is equivalent to passing the defaults described below):

        - If ``metric == 'bottleneck'`` there are no available arguments.
        - If ``metric == 'wasserstein'`` the only argument is `p` (float,
          default: ``2.``).
        - If ``metric == 'betti'`` the available arguments are `p` (float,
          default: ``2.``) and `n_bins` (int, default: ``100``).
        - If ``metric == 'landscape'`` the available arguments are `p` (float,
          default: ``2.``), `n_bins` (int, default: ``100``) and `n_layers`
          (int, default: ``1``).
        - If ``metric == 'silhouette'`` the available arguments are `p` (float,
          default: ``2.``), `power` (float, default: ``1.``) and `n_bins` (int,
          default: ``100``).
        - If ``metric == 'heat'`` the available arguments are `p` (float,
          default: ``2.``), `sigma` (float, default: ``0.1``) and `n_bins`
          (int, default: ``100``).
        - If ``metric == 'persistence_image'`` the available arguments are `p`
          (float, default: ``2.``), `sigma` (float, default: ``0.1``), `n_bins`
          (int, default: ``100``) and `weight_function` (callable or None,
          default: ``None``).

    order : float or None, optional, default: ``None``
        If ``None``, :meth:`transform` returns for each diagram a vector of
        amplitudes corresponding to the dimensions in
        :attr:`homology_dimensions_`. Otherwise, the :math:`p`-norm of these
        vectors with :math:`p` equal to `order` is taken.

    n_jobs : int or None, optional, default: ``None``
        The number of jobs to use for the computation. ``None`` means 1 unless
        in a :obj:`joblib.parallel_backend` context. ``-1`` means using all
        processors.

    Attributes
    ----------
    effective_metric_params_ : dict
        Dictionary containing all information present in `metric_params` as
        well as relevant quantities computed in :meth:`fit`.

    homology_dimensions_ : tuple
        Homology dimensions seen in :meth:`fit`, sorted in ascending order.

    See also
    --------
    NumberOfPoints, PersistenceEntropy, PairwiseDistance, Scaler, Filtering, \
    BettiCurve, PersistenceLandscape, HeatKernel, Silhouette, PersistenceImage

    Notes
    -----
    To compute amplitudes without first splitting the computation between
    different homology dimensions, data should be first transformed by an
    instance of :class:`ForgetDimension`.

    """

    _hyperparameters = {
        'metric': {'type': str, 'in': _AVAILABLE_AMPLITUDE_METRICS.keys()},
        'order': {'type': (Real, type(None)),
                  'in': Interval(0, np.inf, closed='right')},
        'metric_params': {'type': (dict, type(None))}
        }

    def __init__(self, metric='landscape', metric_params=None, order=None,
                 n_jobs=None):
        self.metric = metric
        self.metric_params = metric_params
        self.order = order
        self.n_jobs = n_jobs

    def fit(self, X, y=None):
        """Store all observed homology dimensions in
        :attr:`homology_dimensions_` and compute
        :attr:`effective_metric_params`. Then, return the estimator.

        This method is here to implement the usual scikit-learn API and hence
        work in pipelines.

        Parameters
        ----------
        X : ndarray of shape (n_samples, n_features, 3)
            Input data. Array of persistence diagrams, each a collection of
            triples [b, d, q] representing persistent topological features
            through their birth (b), death (d) and homology dimension (q).
            It is important that, for each possible homology dimension, the
            number of triples for which q equals that homology dimension is
            constants across the entries of X.

        y : None
            There is no need for a target in a transformer, yet the pipeline
            API requires this parameter.

        Returns
        -------
        self : object

        """
        X = check_diagrams(X)
        validate_params(
            self.get_params(), self._hyperparameters, exclude=['n_jobs'])

        if self.metric_params is None:
            self.effective_metric_params_ = {}
        else:
            self.effective_metric_params_ = self.metric_params.copy()
        validate_params(self.effective_metric_params_,
                        _AVAILABLE_AMPLITUDE_METRICS[self.metric])

        # Find the unique homology dimensions in the 3D array X passed to `fit`
        # assuming that they can all be found in its zero-th entry
        homology_dimensions_fit = np.unique(X[0, :, 2])
        self.homology_dimensions_ = \
            _homology_dimensions_to_sorted_ints(homology_dimensions_fit)

        self.effective_metric_params_['samplings'], \
            self.effective_metric_params_['step_sizes'] = \
            _bin(X, self.metric, **self.effective_metric_params_)

        if self.metric == 'persistence_image':
            weight_function = self.effective_metric_params_.get(
                'weight_function', None
                )
            weight_function = \
                np.ones_like if weight_function is None else weight_function
            self.effective_metric_params_['weight_function'] = weight_function

        return self

    def transform(self, X, y=None):
        """Compute the amplitudes or amplitude vectors of diagrams in `X`.

        Parameters
        ----------
        X : ndarray of shape (n_samples, n_features, 3)
            Input data. Array of persistence diagrams, each a collection of
            triples [b, d, q] representing persistent topological features
            through their birth (b), death (d) and homology dimension (q).
            It is important that, for each possible homology dimension, the
            number of triples for which q equals that homology dimension is
            constants across the entries of X.

        y : None
            There is no need for a target in a transformer, yet the pipeline
            API requires this parameter.

        Returns
        -------
        Xt : ndarray of shape (n_samples, n_homology_dimensions) if `order` \
            is ``None``, else (n_samples, 1)
            Amplitudes or amplitude vectors of the diagrams in `X`. In the
            second case, index i along axis 1 corresponds to the i-th homology
            dimension in :attr:`homology_dimensions_`.

        """
        check_is_fitted(self)
        Xt = check_diagrams(X, copy=True)

        Xt = _parallel_amplitude(Xt, self.metric,
                                 self.effective_metric_params_,
                                 self.homology_dimensions_,
                                 self.n_jobs)
        if self.order is not None:
            Xt = np.linalg.norm(Xt, axis=1, ord=self.order).reshape(-1, 1)

        return Xt


<<<<<<< HEAD
@adapt_fit_transform_docs
class NumberOfPoints(BaseEstimator, TransformerMixin):
    """Number of off-diagonal points in persistence diagrams, per homology
    dimension.

    Given a persistence diagram consisting of birth-death-dimension triples
    [b, d, q], subdiagrams corresponding to distinct homology dimensions are
    considered separately, and their respective numbers of off-diagonal points
    are calculated.

    **Important notes**:

        - Input collections of persistence diagrams for this transformer must
          satisfy certain requirements, see e.g. :meth:`fit`.

    Parameters
    ----------
    n_jobs : int or None, optional, default: ``None``
        The number of jobs to use for the computation. ``None`` means 1 unless
        in a :obj:`joblib.parallel_backend` context. ``-1`` means using all
        processors.

    Attributes
    ----------
    homology_dimensions_ : list
        Homology dimensions seen in :meth:`fit`, sorted in ascending order.

    See also
    --------
    PersistenceEntropy, Amplitude, BettiCurve, PersistenceLandscape,
    HeatKernel, Silhouette, PersistenceImage

    """

    def __init__(self, n_jobs=None):
        self.n_jobs = n_jobs

    @staticmethod
    def _number_points(X):
        return np.count_nonzero(X[:, :, 1] - X[:, :, 0], axis=1)

    def fit(self, X, y=None):
        """Store all observed homology dimensions in
        :attr:`homology_dimensions_`. Then, return the estimator.

        This method is here to implement the usual scikit-learn API and hence
        work in pipelines.

        Parameters
        ----------
        X : ndarray of shape (n_samples, n_features, 3)
            Input data. Array of persistence diagrams, each a collection of
            triples [b, d, q] representing persistent topological features
            through their birth (b), death (d) and homology dimension (q).

        y : None
            There is no need for a target in a transformer, yet the pipeline
            API requires this parameter.

        Returns
        -------
        self : object

        """
        X = check_diagrams(X)

        self.homology_dimensions_ = sorted(set(X[0, :, 2]))
        self._n_dimensions = len(self.homology_dimensions_)

        return self

    def transform(self, X, y=None):
        """Compute the number of off-diagonal points for each diagram in `X`.

        Parameters
        ----------
        X : ndarray of shape (n_samples, n_features, 3)
            Input data. Array of persistence diagrams, each a collection of
            triples [b, d, q] representing persistent topological features
            through their birth (b), death (d) and homology dimension (q).

        y : None
            There is no need for a target in a transformer, yet the pipeline
            API requires this parameter.

        Returns
        -------
        Xt : ndarray of shape (n_samples, n_homology_dimensions)
            Number of points: one value per sample and per homology dimension
            seen in :meth:`fit`. Index i along axis 1 corresponds to the i-th
            i-th homology dimension in :attr:`homology_dimensions_`.

        """
        check_is_fitted(self)
        X = check_diagrams(X)

        Xt = Parallel(n_jobs=self.n_jobs)(
            delayed(self._number_points)(_subdiagrams(X, [dim])[s])
            for dim in self.homology_dimensions_
            for s in gen_even_slices(len(X), effective_n_jobs(self.n_jobs))
            )

        Xt = np.concatenate(Xt).reshape(self._n_dimensions, len(X)).T
        return Xt

=======
>>>>>>> d794789f
@adapt_fit_transform_docs
class ATOL(BaseEstimator, TransformerMixin):
    """Implementation of Automatic Topologically-Oriented Learning. Vectorizes
    persistence diagrams after a quantisation step.

    Parameters
    ----------
    quantiser : ``'KMeans'`` or ``'MiniBatchKMeans'``, optional, default: \
        ``'KMeans'``
        Clustering algorithm used in the quantisation step.

    quantiser_params : dict or list of n_dimensions dicts, optional, \
        default: ``{'n_clusters': 10}``
        Keyword argument for the quantiser. If it is a list, the each
        dictionnary corresponds to the keyword argument for the quantiser
        applied to its corresponding homology dimension.

    weight_function : ``'uniform'`` or None, optional, default: ``None``
        Constant generic function for weighting the measure points. If
        ``None``, all weights are set to 1.

    contrast_function : ``'gaussian'`` | ``'laplacian'`` | ``'indicator'``, \
        optional, default: ``'gaussian'``
        Constant function for evaluating proximity of a measure with respect
        to centers.

    n_jobs : int or None, optional, default: ``None``
        The number of jobs to use for the computation. ``None`` means 1 unless
        in a :obj:`joblib.parallel_backend` context. ``-1`` means using all
        processors.

    Attributes
    ----------
    effective_quantiser_params_ : list of n_dimensions dict
        List of dictionary containing all information present in
        `quantiser_params` for each homology dimensions.

    homology_dimensions_ : list
        Homology dimensions seen in :meth:`fit`, sorted in ascending order.

    centers_ : ndarray of shape (1, n_clusters, 3)
        Diagram made of cluster centers for each homology dimensions.

    """
    _hyperparameters = {
        'quantiser': {'type': str, 'in': _AVAILABLE_QUANTISERS.keys()},
        'quantiser_params': {'type': dict},
        'contrast_function': {'type': str,
                              'in': _AVAILABLE_CONTRAST_FUNCTIONS.keys()},
        'weight_function': {'type': (str, type(None)),
                            'in': _AVAILABLE_WEIGHT_FUNCTIONS.keys()},
    }

    def __init__(self, quantiser='KMeans', quantiser_params={'n_clusters': 10},
                 contrast_function='gaussian', weight_function='one',
                 n_jobs=None):
        self.quantiser = quantiser
        self.quantiser_params = quantiser_params
        self.weight_function = weight_function
        self.contrast_function = contrast_function
        self.n_jobs = n_jobs

    def fit(self, X, y=None):
        """Store all observed homology dimensions in
        :attr:`homology_dimensions_` and compute :attr:`pdfs_` and
        :attr:`classes_`. Then, return the estimator.

        This method is here to implement the usual scikit-learn API and hence
        work in pipelines.

        Parameters
        ----------
        X : ndarray of shape (n_samples, n_features, 3)
            Input data. Array of persistence diagrams, each a collection of
            triples [b, d, q] representing persistent topological features
            through their birth (b), death (d) and homology dimension (q).

        y : None
            There is no need for a target in a transformer, yet the pipeline
            API requires this parameter.

        Returns
        -------
        self : object

        """
        X = check_diagrams(X)
        validate_params(self.get_params(), _hyperparameters,
                        exclude=['quantiser_params', 'n_jobs'])

        self.homology_dimensions_ = sorted(set(X[0, :, 2]))
        n_dimensions = len(self.homology_dimensions_)

        quantiser_estimator = implemented_quantiser_recipes[self.quantiser]
        self._weight_function = \
            implemented_weight_recipes[self.weight_function]
        self._contrast_function = \
            implemented_contrast_recipes[self.contrast_function]

        if isinstance(self.quantiser_params, list):
            effective_quantiser_params_ = self.quantiser_params
        else:
            effective_quantiser_params_ = \
                [self.quantiser_params] * n_dimensions

        # Validation of quantiser_params
        _hyperparameters = self._hyperparameters.copy()
        _hyperparameters['quantiser_params']['of'] = \
            _AVAILABLE_QUANTISERS[self.quantiser]
        _hyperparameters = {
            'quantiser_params': _hyperparameters['quantiser_params']
        }

        for quantiser_params in effective_quantiser_params_:
            params = {'quantiser_params': effective_quantiser_params_}
            validate_params(params, _hyperparameters)

        n_clusters = [
            effective_quantiser_params_[i]['n_clusters']
            if 'n_clusters' in effective_quantiser_params_[i].keys()
            else quantiser_estimator().n_clusters
            for i in range(n_dimensions)
        ]

        self._cluster_centers = {}
        self._inertias = {}
        self.centers_ = np.empty(shape=(1, np.sum(n_clusters), 3))
        n_points_start, n_points_end = 0, n_clusters[0]

        for i, dim in enumerate(self.homology_dimensions_):
            Xd_sub = _subdiagrams(X, [dim], remove_dim=True).reshape(-1, 2)
            # Remove diagonal points
            Xd_sub = Xd_sub[Xd_sub[:, 1] != Xd_sub[:, 0]].reshape(-1, 2)

            sample_weight = self._weight_function(Xd_sub)
            quantiser = quantiser_estimator(**effective_quantiser_params_[i])
            quantiser.fit(X=Xd_sub, sample_weight=sample_weight)
            self._cluster_centers[dim] = quantiser.cluster_centers_

            if quantiser.n_clusters == 1:
                dist_centers = pairwise_distances(Xd_sub)
                np.fill_diagonal(dist_centers, 0)
                self._inertias[dim] = np.array([np.max(dist_centers) / 2.])
            else:
                dist_centers = pairwise_distances(self._cluster_centers[dim])
                dist_centers[dist_centers == 0] = np.inf
                self._inertias[dim] = np.min(dist_centers, axis=0) / 2.

            self.centers_[0, n_points_start : n_points_end] = \
                np.hstack([self._cluster_centers[dim],
                           dim * np.ones((n_points_end-n_points_start, 1))])

            n_points_start += n_clusters[i]
            if i < n_dimensions - 1:
                n_points_end += n_clusters[i+1]

        return self

    def _vectorize(self, Xd_sub, dimension):
        # Remove diagonal points
        Xd_sub = Xd_sub[Xd_sub[:, :, 1] != Xd_sub[:, :, 0]].reshape(-1, 2)

        if Xd_sub.size:
            Xd_sub = self._contrast_function(Xd_sub,
                                             self._cluster_centers[dimension],
                                             self._inertias[dimension].T).T
        else :
            Xd_sub = np.zeros((self._cluster_centers[dimension].shape[0], 1))

        sample_weight = self._weight_function(Xd_sub).reshape(-1, 1)
        return np.sum(sample_weight * Xd_sub, axis=1)

    def transform(self, X):
        """Apply measure vectorisation to diagrams in `X`.

        Parameters
        ----------
        X : ndarray of shape (n_samples, n_features, 3)
            Input data. Array of persistence diagrams, each a collection of
            triples [b, d, q] representing persistent topological features
            through their birth (b), death (d) and homology dimension (q).

        y : None
            There is no need for a target in a transformer, yet the pipeline
            API requires this parameter.

        Returns
        -------
        Xt : ndarray of shape (n_samples, n_clusters * n_homology_dimensions)
            ATOL vectorizations of the diagrams in `X`.

        """
        check_is_fitted(self)
        Xt = check_diagrams(X)

        Xt = Parallel(n_jobs=self.n_jobs)(
            delayed(self._vectorize)(_subdiagrams(x.reshape((1, *x.shape)),
                                                  [dim], remove_dim=True),
                                     dim)
            for dim in self.homology_dimensions_ for x in Xt
        )
        Xt = np.concatenate(Xt).reshape(X.shape[0], -1)

        return Xt<|MERGE_RESOLUTION|>--- conflicted
+++ resolved
@@ -393,7 +393,6 @@
         return Xt
 
 
-<<<<<<< HEAD
 @adapt_fit_transform_docs
 class NumberOfPoints(BaseEstimator, TransformerMixin):
     """Number of off-diagonal points in persistence diagrams, per homology
@@ -499,8 +498,6 @@
         Xt = np.concatenate(Xt).reshape(self._n_dimensions, len(X)).T
         return Xt
 
-=======
->>>>>>> d794789f
 @adapt_fit_transform_docs
 class ATOL(BaseEstimator, TransformerMixin):
     """Implementation of Automatic Topologically-Oriented Learning. Vectorizes
