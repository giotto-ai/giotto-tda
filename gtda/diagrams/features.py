"""Feature extraction from persistence diagrams."""
# License: GNU AGPLv3

import types
from numbers import Real

import numpy as np
from joblib import Parallel, delayed, effective_n_jobs
from sklearn.base import BaseEstimator, TransformerMixin
from sklearn.utils import gen_even_slices
from sklearn.utils.validation import check_is_fitted

from ._metrics import betti_curves, landscapes, heats, \
    persistence_images, silhouettes
from ._utils import _subdiagrams, _bin, _calculate_weights
from ..utils._docs import adapt_fit_transform_docs
from ..utils.intervals import Interval
from ..utils.validation import validate_params, check_diagram
from ..base import PlotterMixin
from ..plots import plot_betti_surfaces, plot_landscapes, plot_image


def identity(x):
    """The identity function.
    """
    return x


@adapt_fit_transform_docs
class PersistenceEntropy(BaseEstimator, TransformerMixin):
    """:ref:`Persistence entropies <persistence entropy>` of persistence
    diagrams.

    Given a persistence diagrams consisting of birth-death-dimension triples
    [b, d, q], subdiagrams corresponding to distinct homology dimensions are
    considered separately, and their respective persistence entropies are
    calculated as the (base e) entropies of the collections of differences
    d - b, normalized by the sum of all such differences.

    Parameters
    ----------
    n_jobs : int or None, optional, default: ``None``
        The number of jobs to use for the computation. ``None`` means 1 unless
        in a :obj:`joblib.parallel_backend` context. ``-1`` means using all
        processors.

    Attributes
    ----------
    homology_dimensions_ : list
        Homology dimensions seen in :meth:`fit`, sorted in ascending order.

    See also
    --------
    BettiCurve, PersistenceLandscape, HeatKernel, Amplitude, \
    PersistenceImage, PairwiseDistance, Silhouette, \
    gtda.homology.VietorisRipsPersistence

    """

    def __init__(self, n_jobs=None):
        self.n_jobs = n_jobs

    def _persistence_entropy(self, X):
        X_lifespan = X[:, :, 1] - X[:, :, 0]
        X_normalized = X_lifespan / np.sum(X_lifespan, axis=1).reshape(-1, 1)
        return - np.sum(np.nan_to_num(
            X_normalized * np.log(X_normalized)), axis=1).reshape(-1, 1)

    def fit(self, X, y=None):
        """Store all observed homology dimensions in
        :attr:`homology_dimensions_`. Then, return the estimator.

        This method is here to implement the usual scikit-learn API and hence
        work in pipelines.

        Parameters
        ----------
        X : ndarray of shape (n_samples, n_features, 3)
            Input data. Array of persistence diagrams, each a collection of
            triples [b, d, q] representing persistent topological features
            through their birth (b), death (d) and homology dimension (q).

        y : None
            There is no need for a target in a transformer, yet the pipeline
            API requires this parameter.

        Returns
        -------
        self : object

        """
        X = check_diagram(X)

        self.homology_dimensions_ = sorted(set(X[0, :, 2]))
        self._n_dimensions = len(self.homology_dimensions_)

        return self

    def transform(self, X, y=None):
        """Compute the persistence entropies of diagrams in `X`.

        Parameters
        ----------
        X : ndarray of shape (n_samples, n_features, 3)
            Input data. Array of persistence diagrams, each a collection of
            triples [b, d, q] representing persistent topological features
            through their birth (b), death (d) and homology dimension (q).

        y : None
            There is no need for a target in a transformer, yet the pipeline
            API requires this parameter.

        Returns
        -------
        Xt : ndarray of shape (n_samples, n_homology_dimensions)
            Persistence entropies: one value per sample and per homology
            dimension seen in :meth:`fit`. Index i along axis 1 corresponds
            to the i-th homology dimension in :attr:`homology_dimensions_`.

        """
        check_is_fitted(self)
        X = check_diagram(X)

        with np.errstate(divide='ignore', invalid='ignore'):
            Xt = Parallel(n_jobs=self.n_jobs)(
                delayed(self._persistence_entropy)(_subdiagrams(X, [dim])[s])
                for dim in self.homology_dimensions_
                for s in gen_even_slices(
                    X.shape[0], effective_n_jobs(self.n_jobs))
            )
        Xt = np.concatenate(Xt).reshape(self._n_dimensions, X.shape[0]).T
        return Xt


@adapt_fit_transform_docs
<<<<<<< HEAD
class BettiCurve(BaseEstimator, TransformerMixin, PlotterMixin):
    """`Betti curves <https://giotto.ai/theory>`_ of persistence diagrams.
=======
class BettiCurve(BaseEstimator, TransformerMixin):
    """:ref:`Betti curves <betti curve>` of persistence diagrams.
>>>>>>> 6586676c

    Given a persistence diagram consisting of birth-death-dimension triples
    [b, d, q], subdiagrams corresponding to distinct homology dimensions are
    considered separately, and their respective Betti curves are obtained by
    evenly sampling the :ref:`filtration parameter <filtered complex>`.

    Parameters
    ----------
    n_bins : int, optional, default: ``100``
        The number of filtration parameter values, per available homology
        dimension, to sample during :meth:`fit`.

    n_jobs : int or None, optional, default: ``None``
        The number of jobs to use for the computation. ``None`` means 1
        unless in a :obj:`joblib.parallel_backend` context. ``-1`` means
        using all processors.

    Attributes
    ----------
    homology_dimensions_ : list
        Homology dimensions seen in :meth:`fit`, sorted in ascending order.

    samplings_ : dict
        For each number in `homology_dimensions_`, a discrete sampling of
        filtration parameters, calculated during :meth:`fit` according to the
        minimum birth and maximum death values observed across all samples.

    See also
    --------
    PersistenceLandscape, PersistenceEntropy, HeatKernel, Amplitude, \
    PairwiseDistance, Silhouette, PersistenceImage,\
    gtda.homology.VietorisRipsPersistence

    Notes
    -----
    The samplings in :attr:`samplings_` are in general different between
    different homology dimensions. This means that the j-th entry of a Betti
    curve in homology dimension q typically arises from a different parameter
    values to the j-th entry of a curve in dimension q'.

    """

    _hyperparameters = {
        'n_bins': {'type': int, 'in': Interval(1, np.inf, closed='left')}}

    def __init__(self, n_bins=100, n_jobs=None):
        self.n_bins = n_bins
        self.n_jobs = n_jobs

    def fit(self, X, y=None):
        """Store all observed homology dimensions in
        :attr:`homology_dimensions_` and, for each dimension separately,
        store evenly sample filtration parameter values in :attr:`samplings_`.
        Then, return the estimator.

        This method is here to implement the usual scikit-learn API and hence
        work in pipelines.

        Parameters
        ----------
        X : ndarray of shape (n_samples, n_features, 3)
            Input data. Array of persistence diagrams, each a collection of
            triples [b, d, q] representing persistent topological features
            through their birth (b), death (d) and homology dimension (q).

        y : None
            There is no need for a target in a transformer, yet the pipeline
            API requires this parameter.

        Returns
        -------
        self : object

        """
        X = check_diagram(X)
        validate_params(
            self.get_params(), self._hyperparameters, exclude=['n_jobs'])

        self.homology_dimensions_ = sorted(list(set(X[0, :, 2])))
        self._n_dimensions = len(self.homology_dimensions_)

        self._samplings, _ = _bin(X, metric='betti', n_bins=self.n_bins)
        self.samplings_ = {dim: s
                           for dim, s in self._samplings.items()}
        return self

    def transform(self, X, y=None):
        """Compute the Betti curves of diagrams in `X`.

        Parameters
        ----------
        X : ndarray of shape (n_samples, n_features, 3)
            Input data. Array of persistence diagrams, each a collection of
            triples [b, d, q] representing persistent topological features
            through their birth (b), death (d) and homology dimension (q).

        y : None
            There is no need for a target in a transformer, yet the pipeline
            API requires this parameter.

        Returns
        -------
        Xt : ndarray of shape (n_samples, n_homology_dimensions, n_bins)
            Betti curves: one curve (represented as a one-dimensional array
            of integer values) per sample and per homology dimension seen
            in :meth:`fit`. Index i along axis 1 corresponds to the i-th
            homology dimension in :attr:`homology_dimensions_`.

        """
        check_is_fitted(self)
        X = check_diagram(X)

        Xt = Parallel(n_jobs=self.n_jobs)(delayed(betti_curves)(
                _subdiagrams(X, [dim], remove_dim=True)[s],
                self._samplings[dim])
            for dim in self.homology_dimensions_
            for s in gen_even_slices(X.shape[0],
                                     effective_n_jobs(self.n_jobs)))
        Xt = np.concatenate(Xt).\
            reshape(self._n_dimensions, X.shape[0], -1).\
            transpose((1, 0, 2))
        return Xt

    def plot(self, Xt, sample=0, **layout):
        """Plot betti curves, one per homology dimensions. If :param:`sample`
        is a list, betti surfaces are plotted.

        Parameters
        ----------
        Xt : ndarray of shape (n_samples, n_homology_dimensions, n_bins)
            Betti curves: as returned by :meth:`transform`.
            One curve (represented as a one-dimensional array
            of integer values) per sample and per homology dimension seen
            in :meth:`fit`. Index i along axis 1 corresponds to the i-th
            homology dimension in :attr:`homology_dimensions_`.
        sample : int or list of int, optional, default: ``0``
            Index(/indices) of the sample(s) to be plotted. If multiple indices
            are provided, a betti surface using those is plotted.
        """
        if isinstance(sample, int):
            sample = [sample]
        return plot_betti_surfaces(
            Xt[sample], homology_dimensions=self.homology_dimensions_,
            samplings=self.samplings_, **layout)


@adapt_fit_transform_docs
class PersistenceLandscape(BaseEstimator, TransformerMixin):
    """:ref:`Persistence landscapes <persistence landscape>` of persistence
    diagrams.

    Given a persistence diagram consisting of birth-death-dimension triples
    [b, d, q], subdiagrams corresponding to distinct homology dimensions are
    considered separately, and layers of their respective persistence
    landscapes are obtained by evenly sampling the :ref:`filtration parameter
    <filtered complex>`.

    Parameters
    ----------
    n_layers : int, optional, default: ``1``
        How many layers to consider in the persistence landscape.

    n_bins : int, optional, default: ``100``
        The number of filtration parameter values, per available
        homology dimension, to sample during :meth:`fit`.

    n_jobs : int or None, optional, default: ``None``
        The number of jobs to use for the computation. ``None`` means 1 unless
        in a :obj:`joblib.parallel_backend` context. ``-1`` means using all
        processors.

    Attributes
    ----------
    homology_dimensions_ : list
        Homology dimensions seen in :meth:`fit`.

    samplings_ : dict
        For each number in `homology_dimensions_`, a discrete sampling of
        filtration parameters, calculated during :meth:`fit` according to the
        minimum birth and maximum death values observed across all samples.

    See also
    --------
    BettiCurve, PersistenceEntropy, HeatKernel, Amplitude, \
    PairwiseDistance, Silhouette, PersistenceImage, \
    gtda.homology.VietorisRipsPersistence

    Notes
    -----
    The samplings in :attr:`samplings_` are in general different between
    different homology dimensions. This means that the j-th entry of the
    k-layer of a persistence landscape in homology dimension q typically
    arises from a different parameter value to the j-th entry of a k-layer in
    dimension q'.

    """

    _hyperparameters = {
        'n_bins': {'type': int, 'in': Interval(1, np.inf, closed='left')},
        'n_layers': {'type': int, 'in': Interval(1, np.inf, closed='left')}}

    def __init__(self, n_layers=1, n_bins=100, n_jobs=None):
        self.n_layers = n_layers
        self.n_bins = n_bins
        self.n_jobs = n_jobs

    def fit(self, X, y=None):
        """Store all observed homology dimensions in
        :attr:`homology_dimensions_` and, for each dimension separately,
        store evenly sample filtration parameter values in :attr:`samplings_`.
        Then, return the estimator.

        This method is here to implement the usual scikit-learn API and hence
        work in pipelines.

        Parameters
        ----------
        X : ndarray of shape (n_samples, n_features, 3)
            Input data. Array of persistence diagrams, each a collection of
            triples [b, d, q] representing persistent topological features
            through their birth (b), death (d) and homology dimension (q).

        y : None
            There is no need for a target in a transformer, yet the pipeline
            API requires this parameter.

        Returns
        -------
        self : object

        """
        X = check_diagram(X)
        validate_params(
            self.get_params(), self._hyperparameters, exclude=['n_jobs'])

        self.homology_dimensions_ = sorted(list(set(X[0, :, 2])))
        self._n_dimensions = len(self.homology_dimensions_)

        self._samplings, _ = _bin(X, metric="landscape", n_bins=self.n_bins)
        self.samplings_ = {dim: s
                           for dim, s in self._samplings.items()}

        return self

    def transform(self, X, y=None):
        """Compute the persistence landscapes of diagrams in `X`.

        Parameters
        ----------
        X : ndarray of shape (n_samples, n_features, 3)
            Input data. Array of persistence diagrams, each a collection of
            triples [b, d, q] representing persistent topological features
            through their birth (b), death (d) and homology dimension (q).

        y : None
            There is no need for a target in a transformer, yet the pipeline
            API requires this parameter.

        Returns
        -------
        Xt : ndarray of shape (n_samples, n_homology_dimensions, \
            n_layers, n_bins)
            Persistence lanscapes: one landscape (represented as a
            two-dimensional array) per sample and per homology dimension seen
            in :meth:`fit`. Each landscape contains a number `n_layers` of
            layers. Index i along axis 1 corresponds to the i-th homology
            dimension in :attr:`homology_dimensions_`.

        """
        check_is_fitted(self)
        X = check_diagram(X)

        Xt = Parallel(n_jobs=self.n_jobs)(delayed(landscapes)(
                _subdiagrams(X, [dim], remove_dim=True)[s],
                self._samplings[dim],
                self.n_layers)
            for dim in self.homology_dimensions_
            for s in gen_even_slices(X.shape[0],
                                     effective_n_jobs(self.n_jobs)))
        Xt = np.concatenate(Xt).reshape(self._n_dimensions, X.shape[0],
                                        self.n_layers, self.n_bins).\
            transpose((1, 0, 2, 3))
        return Xt


@adapt_fit_transform_docs
class HeatKernel(BaseEstimator, TransformerMixin):
    """Convolution of persistence diagrams with a Gaussian kernel.

    Based on ideas in [1]_. Given a persistence diagram consisting of
    birth-death-dimension triples [b, d, q], subdiagrams corresponding to
    distinct homology dimensions are considered separately and regarded as sums
    of Dirac deltas. Then, the convolution with a Gaussian kernel is computed
    over a rectangular grid of locations evenly sampled from appropriate
    ranges of the :ref:`filtration parameter <filtered complex>`. The
    same is done with the reflected images of the subdiagrams about the
    diagonal, and the difference between the results of the two convolutions is
    computed. The result can be thought of as a raster image.

    Parameters
    ----------
    sigma : float, optional default ``1.``
        Standard deviation for Gaussian kernel.

    n_bins : int, optional, default: ``100``
        The number of filtration parameter values, per available homology
        dimension, to sample during :meth:`fit`.

    n_jobs : int or None, optional, default: ``None``
        The number of jobs to use for the computation. ``None`` means 1 unless
        in a :obj:`joblib.parallel_backend` context. ``-1`` means using all
        processors.

    Attributes
    ----------
    homology_dimensions_ : list
        Homology dimensions seen in :meth:`fit`.

    samplings_ : dict
        For each number in `homology_dimensions_`, a discrete sampling of
        filtration parameters, calculated during :meth:`fit` according to the
        minimum birth and maximum death values observed across all samples.

    See also
    --------
    BettiCurve, PersistenceLandscape, PersistenceEntropy, Amplitude, \
    PairwiseDistance, Silhouette, PersistenceImage, \
    gtda.homology.VietorisRipsPersistence

    Notes
    -----
    The samplings in :attr:`samplings_` are in general different between
    different homology dimensions. This means that the (i, j)-th pixel
    of an image in homology dimension q typically arises from a different
    pair of parameter values to the (i, j)-th pixel of an image in
    dimension q'.

    References
    ----------
    .. [1] J. Reininghaus, S. Huber, U. Bauer, and R. Kwitt, "A Stable
           Multi-Scale Kernel for Topological Machine Learning"; *2015 IEEE
           Conference on Computer Vision and Pattern Recognition (CVPR)*,
           pp. 4741--4748, 2015; doi: `10.1109/CVPR.2015.7299106
           <http://dx.doi.org/10.1109/CVPR.2015.7299106>`_.

    """

    _hyperparameters = {
        'n_bins': {'type': int, 'in': Interval(1, np.inf, closed='left')},
        'sigma': {'type': Real, 'in': Interval(0, np.inf, closed='neither')}}

    def __init__(self, sigma=1., n_bins=100, n_jobs=None):
        self.sigma = sigma
        self.n_bins = n_bins
        self.n_jobs = n_jobs

    def fit(self, X, y=None):
        """Store all observed homology dimensions in
        :attr:`homology_dimensions_` and, for each dimension separately,
        store evenly sample filtration parameter values in :attr:`samplings_`.
        Then, return the estimator.

        This method is here to implement the usual scikit-learn API and hence
        work in pipelines.

        Parameters
        ----------
        X : ndarray of shape (n_samples, n_features, 3)
            Input data. Array of persistence diagrams, each a collection of
            triples [b, d, q] representing persistent topological features
            through their birth (b), death (d) and homology dimension (q).

        y : None
            There is no need for a target in a transformer, yet the pipeline
            API requires this parameter.

        Returns
        -------
        self : object

        """
        X = check_diagram(X)
        validate_params(
            self.get_params(), self._hyperparameters, exclude=['n_jobs'])

        self.homology_dimensions_ = sorted(list(set(X[0, :, 2])))
        self._n_dimensions = len(self.homology_dimensions_)

        self._samplings, self._step_size = _bin(
            X, metric='heat', n_bins=self.n_bins)
        self.samplings_ = {dim: s
                           for dim, s in self._samplings.items()}
        return self

    def transform(self, X, y=None):
        """Compute raster images obtained from diagrams in `X` by convolution
        with a Gaussian kernel.

        Parameters
        ----------
        X : ndarray of shape (n_samples, n_features, 3)
            Input data. Array of persistence diagrams, each a collection of
            triples [b, d, q] representing persistent topological features
            through their birth (b), death (d) and homology dimension (q).

        y : None
            There is no need for a target in a transformer, yet the pipeline
            API requires this parameter.

        Returns
        -------
        Xt : ndarray of shape (n_samples, n_homology_dimensions, n_bins, \
            n_bins)
            Raster images: one image per sample and per homology dimension seen
            in :meth:`fit`. Index i along axis 1 corresponds to the i-th
            homology dimension in :attr:`homology_dimensions_`.

        """
        check_is_fitted(self)
        X = check_diagram(X, copy=True)

        Xt = Parallel(n_jobs=self.n_jobs)(delayed(
            heats)(_subdiagrams(X, [dim], remove_dim=True)[s],
                   self._samplings[dim], self._step_size[dim], self.sigma)
            for dim in self.homology_dimensions_
            for s in gen_even_slices(X.shape[0],
                                     effective_n_jobs(self.n_jobs)))
        Xt = np.concatenate(Xt).reshape(self._n_dimensions, X.shape[0],
                                        self.n_bins, self.n_bins).\
            transpose((1, 0, 2, 3))
        return Xt


@adapt_fit_transform_docs
<<<<<<< HEAD
class PersistenceImage(BaseEstimator, TransformerMixin, ):
    """`Persistence images <https://giotto.ai/theory>`_ of persistence
=======
class PersistenceImage(BaseEstimator, TransformerMixin):
    """:ref:`Persistence images <persistence image>` of persistence
>>>>>>> 6586676c
    diagrams.

    Based on ideas in [1]_. Given a persistence diagram consisting of
    birth-death-dimension triples [b, d, q], the equivalent diagrams of
    birth-persistence-dimension [b, d-b, q] triples are computed and
    subdiagrams corresponding to distinct homology dimensions are considered
    separately and regarded as sums of Dirac deltas. Then, the convolution
    with a Gaussian kernel is computed over a rectangular grid of locations
    evenly sampled from appropriate ranges of the :ref:`filtration parameter
    <filtered complex>`. The result can be thought of as a raster
    image.

    Parameters
    ----------
    sigma : float, optional default ``1.``
        Standard deviation for Gaussian kernel.

    n_bins : int, optional, default: ``100``
        The number of filtration parameter values, per available homology
        dimension, to sample during :meth:`fit`.

    weight_function : callable or None, default: ``None``
        Function mapping the 1D array of persistence values of the points of an
        input diagram to a 1D array of weights. ``None`` is equivalent to
        passing the identity function.

    n_jobs : int or None, optional, default: ``None``
        The number of jobs to use for the computation. ``None`` means 1 unless
        in a :obj:`joblib.parallel_backend` context. ``-1`` means using all
        processors.

    Attributes
    ----------
    effective_weight_function_ : callable
        Effective function corresponding to `weight_function`. Set in
        :meth:`fit`.

    homology_dimensions_ : list
        Homology dimensions seen in :meth:`fit`.

    samplings_ : dict
        For each number in `homology_dimensions_`, a discrete sampling of
        filtration parameters, calculated during :meth:`fit` according to the
        minimum birth and maximum death values observed across all samples.

    weights_ : dict
        For each number in `homology_dimensions_`, an array of weights
        corresponding to the persistence values obtained from `samplings_`
        calculated during :meth:`fit` using the `weight_function`.

    See also
    --------
    BettiCurve, PersistenceLandscape, PersistenceEntropy, HeatKernel, \
    Amplitude, PairwiseDistance, gtda.homology.VietorisRipsPersistence

    Notes
    -----
    The samplings in :attr:`samplings_` are in general different between
    different homology dimensions. This means that the (i, j)-th pixel of a
    persistence image in homology dimension q typically arises from a different
    pair of parameter values to the (i, j)-th pixel of a persistence image in
    dimension q'.

    References
    ----------
    .. [1] H. Adams, T. Emerson, M. Kirby, R. Neville, C. Peterson, P. Shipman,
           S. Chepushtanova, E. Hanson, F. Motta, and L. Ziegelmeier,
           "Persistence Images: A Stable Vector Representation of Persistent
           Homology"; *Journal of Machine Learning Research 18, 1*,
           pp. 218-252, 2017; doi: `10.5555/3122009.3122017
           <http://dx.doi.org/10.5555/3122009.3122017>`_.

    """

    _hyperparameters = {
        'n_bins': {'type': int, 'in': Interval(1, np.inf, closed='left')},
        'sigma': {'type': Real, 'in': Interval(0, np.inf, closed='neither')},
        'weight_function': {'type': (types.FunctionType, type(None))}}

    def __init__(self, sigma=1., n_bins=100, weight_function=None,
                 n_jobs=None):
        self.sigma = sigma
        self.n_bins = n_bins
        self.weight_function = weight_function
        self.n_jobs = n_jobs

    def fit(self, X, y=None):
        """Store all observed homology dimensions in
        :attr:`homology_dimensions_` and, for each dimension separately,
        store evenly sample filtration parameter values in :attr:`samplings_`.
        Then, return the estimator.

        This method is here to implement the usual scikit-learn API and hence
        work in pipelines.

        Parameters
        ----------
        X : ndarray of shape (n_samples, n_features, 3)
            Input data. Array of persistence diagrams, each a collection of
            triples [b, d, q] representing persistent topological features
            through their birth (b), death (d) and homology dimension (q).

        y : None
            There is no need for a target in a transformer, yet the pipeline
            API requires this parameter.

        Returns
        -------
        self : object

        """
        X = check_diagram(X)

        validate_params(
            self.get_params(), self._hyperparameters, exclude=['n_jobs'])

        if self.weight_function is None:
            self.effective_weight_function_ = identity
        else:
            self.effective_weight_function_ = self.weight_function

        self.homology_dimensions_ = sorted(list(set(X[0, :, 2])))
        self._n_dimensions = len(self.homology_dimensions_)

        self._samplings, self._step_size = _bin(
            X, metric='persistence_image', n_bins=self.n_bins)
        self.samplings_ = {dim: s
                           for dim, s in self._samplings.items()}
        self.weights_ = _calculate_weights(X, self.effective_weight_function_,
                                           self._samplings)
        return self

    def transform(self, X, y=None):
        """Compute raster images obtained from diagrams in `X` by convolution
        with a Gaussian kernel.

        Parameters
        ----------
        X : ndarray of shape (n_samples, n_features, 3)
            Input data. Array of persistence diagrams, each a collection of
            triples [b, d, q] representing persistent topological features
            through their birth (b), death (d) and homology dimension (q).

        y : None
            There is no need for a target in a transformer, yet the pipeline
            API requires this parameter.

        Returns
        -------
        Xt : ndarray of shape (n_samples, n_homology_dimensions, n_bins, \
             n_bins)
            Raster images: one image per sample and per homology dimension seen
            in :meth:`fit`. Index i along axis 1 corresponds to the i-th
            homology dimension in :attr:`homology_dimensions_`.

        """
        check_is_fitted(self)
        X = check_diagram(X, copy=True)

        Xt = Parallel(n_jobs=self.n_jobs)(
            delayed(persistence_images)(_subdiagrams(X, [dim],
                                                     remove_dim=True)[s],
                                        self._samplings[dim],
                                        self._step_size[dim],
                                        self.weights_[dim],
                                        self.sigma)
            for dim in self.homology_dimensions_
            for s in gen_even_slices(X.shape[0],
                                     effective_n_jobs(self.n_jobs))
        )
        Xt = np.concatenate(Xt).reshape(self._n_dimensions, X.shape[0],
                                        self.n_bins, self.n_bins).\
            transpose((1, 0, 2, 3))
        return Xt


@adapt_fit_transform_docs
class Silhouette(BaseEstimator, TransformerMixin):
    """:ref:`Power-weighted silhouettes <weighted silhouette>` of persistence
    diagrams.

    Based on ideas in [1]_. Given a persistence diagram consisting of
    birth-death-dimension triples [b, d, q], subdiagrams corresponding to
    distinct homology dimensions are considered separately, and their
    respective silhouette by sampling the silhouette function over evenly
    spaced locations from appropriate ranges of the :ref:`filtration parameter
    <filtered complex>`.

    Parameters
    ----------
    power: float, optional, default: ``1.``
        The power to which persistence values are raised to define the
        :ref:`power-weighted silhouettes <weighted silhouette>`.

    n_bins : int, optional, default: ``100``
        The number of filtration parameter values, per available homology
        dimension, to sample during :meth:`fit`.

    n_jobs : int or None, optional, default: ``None``
        The number of jobs to use for the computation. ``None`` means 1
        unless in a :obj:`joblib.parallel_backend` context. ``-1`` means
        using all processors.

    Attributes
    ----------
    homology_dimensions_ : list
        Homology dimensions seen in :meth:`fit`, sorted in ascending order.

    samplings_ : dict
        For each number in `homology_dimensions_`, a discrete sampling of
        filtration parameters, calculated during :meth:`fit` according to the
        minimum birth and maximum death values observed across all samples.

    See also
    --------
    PersistenceLandscape, PersistenceEntropy, HeatKernel, Amplitude, \
    PairwiseDistance, BettiCurve, gtda.homology.VietorisRipsPersistence

    Notes
    -----
    The samplings in :attr:`samplings_` are in general different between
    different homology dimensions. This means that the j-th entry of
    a silhouette in homology dimension q typically arises from
    a different parameter values to the j-th entry of a curve
    in dimension q'.

    References
    ----------
    .. [1] F. Chazal, B. T. Fasy, F. Lecci, A. Rinaldo, and L. Wasserman,
           "Stochastic Convergence of Persistence Landscapes and Silhouettes";
           *In Proceedings of the thirtieth annual symposium on Computational
           Geometry*, Kyoto, Japan, 2014, pp. 474–483;
           doi: `10.1145/2582112.2582128
           <http://dx.doi.org/10.1145/2582112.2582128>`_.

    """

    _hyperparameters = {
        'n_bins': {'type': int, 'in': Interval(1, np.inf, closed='left')},
        'power': {'type': Real, 'in': Interval(0, np.inf, closed='right')}}

    def __init__(self, power=1., n_bins=100, n_jobs=None):
        self.power = power
        self.n_bins = n_bins
        self.n_jobs = n_jobs

    def fit(self, X, y=None):
        """Store all observed homology dimensions in
        :attr:`homology_dimensions_` and, for each dimension separately,
        store evenly sample filtration parameter values in :attr:`samplings_`.
        Then, return the estimator.

        This method is here to implement the usual scikit-learn API and hence
        work in pipelines.

        Parameters
        ----------
        X : ndarray of shape (n_samples, n_features, 3)
            Input data. Array of persistence diagrams, each a collection of
            triples [b, d, q] representing persistent topological features
            through their birth (b), death (d) and homology dimension (q).

        y : None
            There is no need for a target in a transformer, yet the pipeline
            API requires this parameter.

        Returns
        -------
        self : object

        """
        X = check_diagram(X)
        validate_params(
            self.get_params(), self._hyperparameters, exclude=['n_jobs'])

        self.homology_dimensions_ = sorted(list(set(X[0, :, 2])))
        self._n_dimensions = len(self.homology_dimensions_)

        self._samplings, _ = _bin(X, metric='silhouette', n_bins=self.n_bins)
        self.samplings_ = {dim: s.flatten()
                           for dim, s in self._samplings.items()}

        return self

    def transform(self, X, y=None):
        """Compute silhouettes of diagrams in X.

        Parameters
        ----------
        X : ndarray of shape (n_samples, n_features, 3)
            Input data. Array of persistence diagrams, each a collection of
            triples [b, d, q] representing persistent topological features
            through their birth (b), death (d) and homology dimension (q).

        y : None
            There is no need for a target in a transformer, yet the pipeline
            API requires this parameter.

        Returns
        -------
        Xt : ndarray of shape (n_samples, n_homology_dimensions, n_bins)
            One silhouette (represented as a one-dimensional array)
            per sample and per homology dimension seen
            in :meth:`fit`. Index i along axis 1 corresponds to the i-th
            homology dimension in :attr:`homology_dimensions_`.

        """
        check_is_fitted(self)
        X = check_diagram(X)

        Xt = (Parallel(n_jobs=self.n_jobs)
              (delayed(silhouettes)(_subdiagrams(X, [dim], remove_dim=True)[s],
                                    self._samplings[dim], power=self.power)
              for dim in self.homology_dimensions_
              for s in gen_even_slices(X.shape[0],
                                       effective_n_jobs(self.n_jobs))))

        Xt = np.concatenate(Xt). \
            reshape(self._n_dimensions, X.shape[0], -1). \
            transpose((1, 0, 2))
        return Xt<|MERGE_RESOLUTION|>--- conflicted
+++ resolved
@@ -133,13 +133,8 @@
 
 
 @adapt_fit_transform_docs
-<<<<<<< HEAD
 class BettiCurve(BaseEstimator, TransformerMixin, PlotterMixin):
-    """`Betti curves <https://giotto.ai/theory>`_ of persistence diagrams.
-=======
-class BettiCurve(BaseEstimator, TransformerMixin):
     """:ref:`Betti curves <betti curve>` of persistence diagrams.
->>>>>>> 6586676c
 
     Given a persistence diagram consisting of birth-death-dimension triples
     [b, d, q], subdiagrams corresponding to distinct homology dimensions are
@@ -574,13 +569,8 @@
 
 
 @adapt_fit_transform_docs
-<<<<<<< HEAD
-class PersistenceImage(BaseEstimator, TransformerMixin, ):
-    """`Persistence images <https://giotto.ai/theory>`_ of persistence
-=======
-class PersistenceImage(BaseEstimator, TransformerMixin):
+class PersistenceImage(BaseEstimator, TransformerMixin, PlotterMixin):
     """:ref:`Persistence images <persistence image>` of persistence
->>>>>>> 6586676c
     diagrams.
 
     Based on ideas in [1]_. Given a persistence diagram consisting of
