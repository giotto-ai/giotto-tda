--- conflicted
+++ resolved
@@ -553,19 +553,11 @@
     birth-death-dimension triples [b, d, q], the equivalent diagrams of
     birth-persistence-dimension [b, d-b, q] triples are computed and
     subdiagrams corresponding to distinct homology dimensions are considered
-<<<<<<< HEAD
-    separately and regarded as sums of Dirac deltas.
-    Then, the convolution with a Gaussian kernel is computed over
-    a rectangular grid of locations evenly sampled from appropriate ranges
-    of the :ref:`filtration parameter <filtered complex>`.
-    The result can be thought of as a raster image.
-=======
     separately and regarded as sums of Dirac deltas. Then, the convolution
     with a Gaussian kernel is computed over a rectangular grid of locations
     evenly sampled from appropriate ranges of the `filtration parameter
     <https://giotto.ai/theory>`_. The result can be thought of as a raster
     image.
->>>>>>> a3e76852
 
     Parameters
     ----------
