--- conflicted
+++ resolved
@@ -509,35 +509,6 @@
             for s in gen_even_slices(len(X), effective_n_jobs(self.n_jobs))
             )
         Xt = np.concatenate(Xt).reshape(self._n_dimensions, len(X)).T
-<<<<<<< HEAD
-        return Xt
-
-@adapt_fit_transform_docs
-class ATOL(BaseEstimator, TransformerMixin):
-    """Implementation of Automatic Topologically-Oriented Learning. Vectorises
-    persistence diagrams after a quantisation step.
-
-    Parameters
-    ----------
-    quantiser : ``'KMeans'`` or ``'MiniBatchKMeans'``, optional, default: \
-        ``'KMeans'``
-        Clustering algorithm used in the quantisation step.
-
-    quantiser_params : dict or list of n_dimensions dicts, optional, \
-        default: ``{'n_clusters': 10}``
-        Keyword argument for the quantiser. If it is a list, then each
-        dictionary corresponds to the keyword argument for the quantiser
-        applied to its corresponding homology dimension.
-
-    weight_function : ``'uniform'`` or None, optional, default: ``None``
-        Constant generic function for weighting the measure points. If
-        ``None``, all weights are set to 1.
-
-    contrast_function : ``'gaussian'`` | ``'laplacian'`` | ``'indicator'``, \
-        optional, default: ``'gaussian'``
-        Contrast function for evaluating proximity of a measure with respect
-        to centers.
-=======
 
         return Xt
 
@@ -592,7 +563,6 @@
         of complex coefficients is defined to be the largest number of
         off-diagonal points seen among all subdiagrams in that homology
         dimension, minus one.
->>>>>>> 565a2bab
 
     n_jobs : int or None, optional, default: ``None``
         The number of jobs to use for the computation. ``None`` means 1 unless
@@ -601,35 +571,6 @@
 
     Attributes
     ----------
-<<<<<<< HEAD
-    effective_quantiser_params_ : list of n_dimensions dict
-        List of dictionary containing all information present in
-        `quantiser_params` for each homology dimensions.
-
-    homology_dimensions_ : list
-        Homology dimensions seen in :meth:`fit`, sorted in ascending order.
-
-    centers_ : ndarray of shape (1, n_clusters, 3)
-        Diagram made of cluster centers for each homology dimensions.
-
-    """
-    _hyperparameters = {
-        'quantiser': {'type': str, 'in': _AVAILABLE_QUANTISERS.keys()},
-        'quantiser_params': {'type': dict},
-        'contrast_function': {'type': str,
-                              'in': _AVAILABLE_CONTRAST_FUNCTIONS.keys()},
-        'weight_function': {'type': (str, type(None)),
-                            'in': _AVAILABLE_WEIGHT_FUNCTIONS.keys()},
-    }
-
-    def __init__(self, quantiser='KMeans', quantiser_params={'n_clusters': 10},
-                 contrast_function='gaussian', weight_function='one',
-                 n_jobs=None):
-        self.quantiser = quantiser
-        self.quantiser_params = quantiser_params
-        self.weight_function = weight_function
-        self.contrast_function = contrast_function
-=======
     homology_dimensions_ : list
         Homology dimensions seen in :meth:`fit`, sorted in ascending order.
 
@@ -661,18 +602,12 @@
     def __init__(self, n_coefficients=10, polynomial_type='R', n_jobs=None):
         self.n_coefficients = n_coefficients
         self.polynomial_type = polynomial_type
->>>>>>> 565a2bab
         self.n_jobs = n_jobs
 
     def fit(self, X, y=None):
         """Store all observed homology dimensions in
-<<<<<<< HEAD
-        :attr:`homology_dimensions_` and compute :attr:`pdfs_` and
-        :attr:`classes_`. Then, return the estimator.
-=======
         :attr:`homology_dimensions_` and compute :attr:`n_coefficients_`. Then,
         return the estimator.
->>>>>>> 565a2bab
 
         This method is here to implement the usual scikit-learn API and hence
         work in pipelines.
@@ -683,12 +618,9 @@
             Input data. Array of persistence diagrams, each a collection of
             triples [b, d, q] representing persistent topological features
             through their birth (b), death (d) and homology dimension (q).
-<<<<<<< HEAD
-=======
             It is important that, for each possible homology dimension, the
             number of triples for which q equals that homology dimension is
             constants across the entries of `X`.
->>>>>>> 565a2bab
 
         y : None
             There is no need for a target in a transformer, yet the pipeline
@@ -699,96 +631,6 @@
         self : object
 
         """
-<<<<<<< HEAD
-        X = check_diagrams(X)
-        validate_params(self.get_params(), self._hyperparameters,
-                        exclude=['quantiser_params', 'n_jobs'])
-
-        self.homology_dimensions_ = sorted(set(X[0, :, 2]))
-        n_dimensions = len(self.homology_dimensions_)
-
-        quantiser_estimator = implemented_quantiser_recipes[self.quantiser]
-        self._weight_function = \
-            implemented_weight_recipes[self.weight_function]
-        self._contrast_function = \
-            implemented_contrast_recipes[self.contrast_function]
-
-        if isinstance(self.quantiser_params, list):
-            effective_quantiser_params_ = self.quantiser_params
-        else:
-            effective_quantiser_params_ = \
-                [self.quantiser_params] * n_dimensions
-
-        # Validation of quantiser_params
-        _hyperparameters = self._hyperparameters.copy()
-        _hyperparameters['quantiser_params']['of'] = \
-            _AVAILABLE_QUANTISERS[self.quantiser]
-        _hyperparameters = {
-            'quantiser_params': _hyperparameters['quantiser_params']
-        }
-
-        for quantiser_params in effective_quantiser_params_:
-            params = {'quantiser_params': quantiser_params}
-            validate_params(params, _hyperparameters)
-
-        n_clusters = [
-            effective_quantiser_params_[i]['n_clusters']
-            if 'n_clusters' in effective_quantiser_params_[i].keys()
-            else quantiser_estimator().n_clusters
-            for i in range(n_dimensions)
-        ]
-
-        self._cluster_centers = {}
-        self._inertias = {}
-        self.centers_ = np.empty(shape=(1, np.sum(n_clusters), 3))
-        n_points_start, n_points_end = 0, n_clusters[0]
-
-        for i, dim in enumerate(self.homology_dimensions_):
-            Xd_sub = _subdiagrams(X, [dim], remove_dim=True).reshape(-1, 2)
-            # Remove diagonal points
-            Xd_sub = Xd_sub[Xd_sub[:, 1] != Xd_sub[:, 0]].reshape(-1, 2)
-
-            sample_weight = self._weight_function(Xd_sub)
-            quantiser = quantiser_estimator(**effective_quantiser_params_[i])
-            quantiser.fit(X=Xd_sub, sample_weight=sample_weight)
-            self._cluster_centers[dim] = quantiser.cluster_centers_
-
-            if quantiser.n_clusters == 1:
-                dist_centers = pairwise_distances(Xd_sub)
-                np.fill_diagonal(dist_centers, 0)
-                self._inertias[dim] = np.array([np.max(dist_centers) / 2.])
-            else:
-                dist_centers = pairwise_distances(self._cluster_centers[dim])
-                dist_centers[dist_centers == 0] = np.inf
-                self._inertias[dim] = np.min(dist_centers, axis=0) / 2.
-
-            self.centers_[0, n_points_start : n_points_end] = \
-                np.hstack([self._cluster_centers[dim],
-                           dim * np.ones((n_points_end-n_points_start, 1))])
-
-            n_points_start += n_clusters[i]
-            if i < n_dimensions - 1:
-                n_points_end += n_clusters[i+1]
-
-        return self
-
-    def _vectorize(self, Xd_sub, dimension):
-        # Remove diagonal points
-        Xd_sub = Xd_sub[Xd_sub[:, :, 1] != Xd_sub[:, :, 0]].reshape(-1, 2)
-
-        if Xd_sub.size:
-            Xd_sub = self._contrast_function(Xd_sub,
-                                             self._cluster_centers[dimension],
-                                             self._inertias[dimension].T).T
-        else :
-            Xd_sub = np.zeros((self._cluster_centers[dimension].shape[0], 1))
-
-        sample_weight = self._weight_function(Xd_sub).reshape(-1, 1)
-        return np.sum(sample_weight * Xd_sub, axis=1)
-
-    def transform(self, X):
-        """Apply measure vectorisation to diagrams in `X`.
-=======
         validate_params(
             self.get_params(), self._hyperparameters, exclude=['n_jobs'])
         X = check_diagrams(X)
@@ -841,7 +683,6 @@
     def transform(self, X, y=None):
         """Compute vectors of real and imaginary parts of coefficients of
         complex polynomials obtained from each diagram in `X`.
->>>>>>> 565a2bab
 
         Parameters
         ----------
@@ -849,12 +690,9 @@
             Input data. Array of persistence diagrams, each a collection of
             triples [b, d, q] representing persistent topological features
             through their birth (b), death (d) and homology dimension (q).
-<<<<<<< HEAD
-=======
             It is important that, for each possible homology dimension, the
             number of triples for which q equals that homology dimension is
             constants across the entries of `X`.
->>>>>>> 565a2bab
 
         y : None
             There is no need for a target in a transformer, yet the pipeline
@@ -862,22 +700,6 @@
 
         Returns
         -------
-<<<<<<< HEAD
-        Xt : ndarray of shape (n_samples, n_clusters * n_homology_dimensions)
-            ATOL vectorizations of the diagrams in `X`.
-
-        """
-        check_is_fitted(self)
-        Xt = check_diagrams(X)
-
-        Xt = Parallel(n_jobs=self.n_jobs)(
-            delayed(self._vectorize)(_subdiagrams(x.reshape((1, *x.shape)),
-                                                  [dim], remove_dim=True),
-                                     dim)
-            for dim in self.homology_dimensions_ for x in Xt
-        )
-        Xt = np.concatenate(Xt).reshape(X.shape[0], -1)
-=======
         Xt : ndarray of shape (n_samples, n_homology_dimensions * 2 \
             * n_coefficients_)
             Polynomial coefficients: real and imaginary parts of the complex
@@ -896,6 +718,210 @@
             for d, dim in enumerate(self.homology_dimensions_)
             )
         Xt = np.concatenate(Xt).reshape(len(X), -1)
->>>>>>> 565a2bab
+
+        return Xt
+
+@adapt_fit_transform_docs
+class ATOL(BaseEstimator, TransformerMixin):
+    """Implementation of Automatic Topologically-Oriented Learning. Vectorises
+    persistence diagrams after a quantisation step.
+
+    Parameters
+    ----------
+    quantiser : ``'KMeans'`` or ``'MiniBatchKMeans'``, optional, default: \
+        ``'KMeans'``
+        Clustering algorithm used in the quantisation step.
+
+    quantiser_params : dict or list of n_dimensions dicts, optional, \
+        default: ``{'n_clusters': 10}``
+        Keyword argument for the quantiser. If it is a list, then each
+        dictionary corresponds to the keyword argument for the quantiser
+        applied to its corresponding homology dimension.
+
+    weight_function : ``'uniform'`` or None, optional, default: ``None``
+        Constant generic function for weighting the measure points. If
+        ``None``, all weights are set to 1.
+
+    contrast_function : ``'gaussian'`` | ``'laplacian'`` | ``'indicator'``, \
+        optional, default: ``'gaussian'``
+        Contrast function for evaluating proximity of a measure with respect
+        to centers.
+
+    n_jobs : int or None, optional, default: ``None``
+        The number of jobs to use for the computation. ``None`` means 1 unless
+        in a :obj:`joblib.parallel_backend` context. ``-1`` means using all
+        processors.
+
+    Attributes
+    ----------
+    effective_quantiser_params_ : list of n_dimensions dict
+        List of dictionary containing all information present in
+        `quantiser_params` for each homology dimensions.
+
+    homology_dimensions_ : list
+        Homology dimensions seen in :meth:`fit`, sorted in ascending order.
+
+    centers_ : ndarray of shape (1, n_clusters, 3)
+        Diagram made of cluster centers for each homology dimensions.
+
+    """
+    _hyperparameters = {
+        'quantiser': {'type': str, 'in': _AVAILABLE_QUANTISERS.keys()},
+        'quantiser_params': {'type': dict},
+        'contrast_function': {'type': str,
+                              'in': _AVAILABLE_CONTRAST_FUNCTIONS.keys()},
+        'weight_function': {'type': (str, type(None)),
+                            'in': _AVAILABLE_WEIGHT_FUNCTIONS.keys()},
+    }
+
+    def __init__(self, quantiser='KMeans', quantiser_params={'n_clusters': 10},
+                 contrast_function='gaussian', weight_function='one',
+                 n_jobs=None):
+        self.quantiser = quantiser
+        self.quantiser_params = quantiser_params
+        self.weight_function = weight_function
+        self.contrast_function = contrast_function
+        self.n_jobs = n_jobs
+
+    def fit(self, X, y=None):
+        """Store all observed homology dimensions in
+        :attr:`homology_dimensions_` and compute :attr:`pdfs_` and
+        :attr:`classes_`. Then, return the estimator.
+
+        This method is here to implement the usual scikit-learn API and hence
+        work in pipelines.
+
+        Parameters
+        ----------
+        X : ndarray of shape (n_samples, n_features, 3)
+            Input data. Array of persistence diagrams, each a collection of
+            triples [b, d, q] representing persistent topological features
+            through their birth (b), death (d) and homology dimension (q).
+
+        y : None
+            There is no need for a target in a transformer, yet the pipeline
+            API requires this parameter.
+
+        Returns
+        -------
+        self : object
+
+        """
+        X = check_diagrams(X)
+        validate_params(self.get_params(), self._hyperparameters,
+                        exclude=['quantiser_params', 'n_jobs'])
+
+        self.homology_dimensions_ = sorted(set(X[0, :, 2]))
+        n_dimensions = len(self.homology_dimensions_)
+
+        quantiser_estimator = implemented_quantiser_recipes[self.quantiser]
+        self._weight_function = \
+            implemented_weight_recipes[self.weight_function]
+        self._contrast_function = \
+            implemented_contrast_recipes[self.contrast_function]
+
+        if isinstance(self.quantiser_params, list):
+            effective_quantiser_params_ = self.quantiser_params
+        else:
+            effective_quantiser_params_ = \
+                [self.quantiser_params] * n_dimensions
+
+        # Validation of quantiser_params
+        _hyperparameters = self._hyperparameters.copy()
+        _hyperparameters['quantiser_params']['of'] = \
+            _AVAILABLE_QUANTISERS[self.quantiser]
+        _hyperparameters = {
+            'quantiser_params': _hyperparameters['quantiser_params']
+        }
+
+        for quantiser_params in effective_quantiser_params_:
+            params = {'quantiser_params': quantiser_params}
+            validate_params(params, _hyperparameters)
+
+        n_clusters = [
+            effective_quantiser_params_[i]['n_clusters']
+            if 'n_clusters' in effective_quantiser_params_[i].keys()
+            else quantiser_estimator().n_clusters
+            for i in range(n_dimensions)
+        ]
+
+        self._cluster_centers = {}
+        self._inertias = {}
+        self.centers_ = np.empty(shape=(1, np.sum(n_clusters), 3))
+        n_points_start, n_points_end = 0, n_clusters[0]
+
+        for i, dim in enumerate(self.homology_dimensions_):
+            Xd_sub = _subdiagrams(X, [dim], remove_dim=True).reshape(-1, 2)
+            # Remove diagonal points
+            Xd_sub = Xd_sub[Xd_sub[:, 1] != Xd_sub[:, 0]].reshape(-1, 2)
+
+            sample_weight = self._weight_function(Xd_sub)
+            quantiser = quantiser_estimator(**effective_quantiser_params_[i])
+            quantiser.fit(X=Xd_sub, sample_weight=sample_weight)
+            self._cluster_centers[dim] = quantiser.cluster_centers_
+
+            if quantiser.n_clusters == 1:
+                dist_centers = pairwise_distances(Xd_sub)
+                np.fill_diagonal(dist_centers, 0)
+                self._inertias[dim] = np.array([np.max(dist_centers) / 2.])
+            else:
+                dist_centers = pairwise_distances(self._cluster_centers[dim])
+                dist_centers[dist_centers == 0] = np.inf
+                self._inertias[dim] = np.min(dist_centers, axis=0) / 2.
+
+            self.centers_[0, n_points_start : n_points_end] = \
+                np.hstack([self._cluster_centers[dim],
+                           dim * np.ones((n_points_end-n_points_start, 1))])
+
+            n_points_start += n_clusters[i]
+            if i < n_dimensions - 1:
+                n_points_end += n_clusters[i+1]
+
+        return self
+
+    def _vectorize(self, Xd_sub, dimension):
+        # Remove diagonal points
+        Xd_sub = Xd_sub[Xd_sub[:, :, 1] != Xd_sub[:, :, 0]].reshape(-1, 2)
+
+        if Xd_sub.size:
+            Xd_sub = self._contrast_function(Xd_sub,
+                                             self._cluster_centers[dimension],
+                                             self._inertias[dimension].T).T
+        else :
+            Xd_sub = np.zeros((self._cluster_centers[dimension].shape[0], 1))
+
+        sample_weight = self._weight_function(Xd_sub).reshape(-1, 1)
+        return np.sum(sample_weight * Xd_sub, axis=1)
+
+    def transform(self, X):
+        """Apply measure vectorisation to diagrams in `X`.
+
+        Parameters
+        ----------
+        X : ndarray of shape (n_samples, n_features, 3)
+            Input data. Array of persistence diagrams, each a collection of
+            triples [b, d, q] representing persistent topological features
+            through their birth (b), death (d) and homology dimension (q).
+
+        y : None
+            There is no need for a target in a transformer, yet the pipeline
+            API requires this parameter.
+
+        Returns
+        -------
+        Xt : ndarray of shape (n_samples, n_clusters * n_homology_dimensions)
+            ATOL vectorizations of the diagrams in `X`.
+
+        """
+        check_is_fitted(self)
+        Xt = check_diagrams(X)
+
+        Xt = Parallel(n_jobs=self.n_jobs)(
+            delayed(self._vectorize)(_subdiagrams(x.reshape((1, *x.shape)),
+                                                  [dim], remove_dim=True),
+                                     dim)
+            for dim in self.homology_dimensions_ for x in Xt
+        )
+        Xt = np.concatenate(Xt).reshape(X.shape[0], -1)
 
         return Xt