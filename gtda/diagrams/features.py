"""Feature extraction from persistence diagrams."""
# License: GNU AGPLv3

from numbers import Real
from types import FunctionType

import numpy as np
from joblib import Parallel, delayed, effective_n_jobs
from scipy.stats import entropy
from sklearn.base import BaseEstimator, TransformerMixin
from sklearn.neighbors import DistanceMetric
from sklearn.utils import gen_even_slices
from sklearn.utils.validation import check_is_fitted

from ._metrics import _AVAILABLE_AMPLITUDE_METRICS, _parallel_amplitude
from ._features import _AVAILABLE_POLYNOMIALS, _implemented_polynomial_recipes
from ._utils import _subdiagrams, _bin, _homology_dimensions_to_sorted_ints
from ..utils._docs import adapt_fit_transform_docs
from ..utils.intervals import Interval
from ..utils.validation import validate_params, check_diagrams


@adapt_fit_transform_docs
class PersistenceEntropy(BaseEstimator, TransformerMixin):
    """:ref:`Persistence entropies <persistence_entropy>` of persistence
    diagrams.

    Given a persistence diagram consisting of birth-death-dimension triples
    [b, d, q], subdiagrams corresponding to distinct homology dimensions are
    considered separately, and their respective persistence entropies are
    calculated as the (base 2) Shannon entropies of the collections of
    differences d - b ("lifetimes"), normalized by the sum of all such
    differences. Optionally, these entropies can be normalized according to a
    simple heuristic, see `normalize`.

    **Important notes**:

        - Input collections of persistence diagrams for this transformer must
          satisfy certain requirements, see e.g. :meth:`fit`.
        - By default, persistence subdiagrams containing only triples with zero
          lifetime will have corresponding (normalized) entropies computed as
          ``numpy.nan``. To avoid this, set a value of `nan_fill_value`
          different from ``None``.

    Parameters
    ----------
    normalize : bool, optional, default: ``False``
        When ``True``, the persistence entropy of each diagram is normalized by
        the logarithm of the sum of lifetimes of all points in the diagram.
        Can aid comparison between diagrams in an input collection when these
        have different numbers of (non-trivial) points. See [1]_.

    nan_fill_value : float or None, optional, default: ``-1.``
        If a float, (normalized) persistence entropies initially computed as
        ``numpy.nan`` are replaced with this value. If ``None``, these values
        are left as ``numpy.nan``.

    n_jobs : int or None, optional, default: ``None``
        The number of jobs to use for the computation. ``None`` means 1 unless
        in a :obj:`joblib.parallel_backend` context. ``-1`` means using all
        processors.

    Attributes
    ----------
    homology_dimensions_ : tuple
        Homology dimensions seen in :meth:`fit`, sorted in ascending order.

    See also
    --------
    NumberOfPoints, Amplitude, BettiCurve, PersistenceLandscape, HeatKernel, \
    Silhouette, PersistenceImage

    References
    ----------
    .. [1] A. Myers, E. Munch, and F. A. Khasawneh, "Persistent Homology of
           Complex Networks for Dynamic State Detection"; *Phys. Rev. E*
           **100**, 022314, 2019; `DOI: 10.1103/PhysRevE.100.022314
           <https://doi.org/10.1103/PhysRevE.100.022314>`_.

    """

    _hyperparameters = {
        'normalize': {'type': bool},
        'nan_fill_value': {'type': (Real, type(None))}
        }

    def __init__(self, normalize=False, nan_fill_value=-1., n_jobs=None):
        self.normalize = normalize
        self.nan_fill_value = nan_fill_value
        self.n_jobs = n_jobs

    @staticmethod
    def _persistence_entropy(X, normalize=False, nan_fill_value=None):
        X_lifespan = X[:, :, 1] - X[:, :, 0]
        X_entropy = entropy(X_lifespan, base=2, axis=1)
        if normalize:
            lifespan_sums = np.sum(X_lifespan, axis=1)
            X_entropy /= np.log2(lifespan_sums)
        if nan_fill_value is not None:
            np.nan_to_num(X_entropy, nan=nan_fill_value, copy=False)
        X_entropy = X_entropy[:, None]
        return X_entropy

    def fit(self, X, y=None):
        """Store all observed homology dimensions in
        :attr:`homology_dimensions_`. Then, return the estimator.

        This method is here to implement the usual scikit-learn API and hence
        work in pipelines.

        Parameters
        ----------
        X : ndarray of shape (n_samples, n_features, 3)
            Input data. Array of persistence diagrams, each a collection of
            triples [b, d, q] representing persistent topological features
            through their birth (b), death (d) and homology dimension (q).
            It is important that, for each possible homology dimension, the
            number of triples for which q equals that homology dimension is
            constants across the entries of `X`.

        y : None
            There is no need for a target in a transformer, yet the pipeline
            API requires this parameter.

        Returns
        -------
        self : object

        """
        X = check_diagrams(X)
        validate_params(
            self.get_params(), self._hyperparameters, exclude=['n_jobs'])

        # Find the unique homology dimensions in the 3D array X passed to `fit`
        # assuming that they can all be found in its zero-th entry
        homology_dimensions_fit = np.unique(X[0, :, 2])
        self.homology_dimensions_ = \
            _homology_dimensions_to_sorted_ints(homology_dimensions_fit)
        self._n_dimensions = len(self.homology_dimensions_)

        return self

    def transform(self, X, y=None):
        """Compute the persistence entropies of diagrams in `X`.

        Parameters
        ----------
        X : ndarray of shape (n_samples, n_features, 3)
            Input data. Array of persistence diagrams, each a collection of
            triples [b, d, q] representing persistent topological features
            through their birth (b), death (d) and homology dimension (q).
            It is important that, for each possible homology dimension, the
            number of triples for which q equals that homology dimension is
            constants across the entries of `X`.

        y : None
            There is no need for a target in a transformer, yet the pipeline
            API requires this parameter.

        Returns
        -------
        Xt : ndarray of shape (n_samples, n_homology_dimensions)
            Persistence entropies: one value per sample and per homology
            dimension seen in :meth:`fit`. Index i along axis 1 corresponds to
            the i-th homology dimension in :attr:`homology_dimensions_`.

        """
        check_is_fitted(self)
        X = check_diagrams(X)

        with np.errstate(divide='ignore', invalid='ignore'):
            Xt = Parallel(n_jobs=self.n_jobs)(
                delayed(self._persistence_entropy)(
                    _subdiagrams(X[s], [dim]),
                    normalize=self.normalize,
                    nan_fill_value=self.nan_fill_value
                    )
                for dim in self.homology_dimensions_
                for s in gen_even_slices(len(X), effective_n_jobs(self.n_jobs))
                )
        Xt = np.concatenate(Xt).reshape(self._n_dimensions, len(X)).T

        return Xt


@adapt_fit_transform_docs
class Amplitude(BaseEstimator, TransformerMixin):
    """:ref:`Amplitudes <vectorization_amplitude_and_kernel>` of persistence
    diagrams.

    For each persistence diagram in a collection, a vector of amplitudes or a
    single scalar amplitude is calculated according to the following steps:

        1. The diagram is partitioned into subdiagrams according to homology
           dimension.
        2. The amplitude of each subdiagram is calculated according to the
           parameters `metric` and `metric_params`. This gives a vector of
           amplitudes, :math:`\\mathbf{a} = (a_{q_1}, \\ldots, a_{q_n})` where
           the :math:`q_i` range over the available homology dimensions.
        3. The final result is either :math:`\\mathbf{a}` itself or a norm of
           :math:`\\mathbf{a}`, specified by the parameter `order`.

    **Important notes**:

        - Input collections of persistence diagrams for this transformer must
          satisfy certain requirements, see e.g. :meth:`fit`.
        - The shape of outputs of :meth:`transform` depends on the value of the
          `order` parameter.

    Parameters
    ----------
    metric : ``'bottleneck'`` | ``'wasserstein'`` | ``'betti'`` | \
        ``'landscape'`` | ``'silhouette'`` | ``'heat'`` | \
        ``'persistence_image'``, optional, default: ``'landscape'``
        Distance or dissimilarity function used to define the amplitude of a
        subdiagram as its distance from the (trivial) diagonal diagram:

        - ``'bottleneck'`` and ``'wasserstein'`` refer to the identically named
          perfect-matching--based notions of distance.
        - ``'betti'`` refers to the :math:`L^p` distance between Betti curves.
        - ``'landscape'`` refers to the :math:`L^p` distance between
          persistence landscapes.
        - ``'silhouette'`` refers to the :math:`L^p` distance between
          silhouettes.
        - ``'heat'`` refers to the :math:`L^p` distance between
          Gaussian-smoothed diagrams.
        - ``'persistence_image'`` refers to the :math:`L^p` distance between
          Gaussian-smoothed diagrams represented on birth-persistence axes.

    metric_params : dict or None, optional, default: ``None``
        Additional keyword arguments for the metric function (passing ``None``
        is equivalent to passing the defaults described below):

        - If ``metric == 'bottleneck'`` there are no available arguments.
        - If ``metric == 'wasserstein'`` the only argument is `p` (float,
          default: ``2.``).
        - If ``metric == 'betti'`` the available arguments are `p` (float,
          default: ``2.``) and `n_bins` (int, default: ``100``).
        - If ``metric == 'landscape'`` the available arguments are `p` (float,
          default: ``2.``), `n_bins` (int, default: ``100``) and `n_layers`
          (int, default: ``1``).
        - If ``metric == 'silhouette'`` the available arguments are `p` (float,
          default: ``2.``), `power` (float, default: ``1.``) and `n_bins` (int,
          default: ``100``).
        - If ``metric == 'heat'`` the available arguments are `p` (float,
          default: ``2.``), `sigma` (float, default: ``0.1``) and `n_bins`
          (int, default: ``100``).
        - If ``metric == 'persistence_image'`` the available arguments are `p`
          (float, default: ``2.``), `sigma` (float, default: ``0.1``), `n_bins`
          (int, default: ``100``) and `weight_function` (callable or None,
          default: ``None``).

    order : float or None, optional, default: ``None``
        If ``None``, :meth:`transform` returns for each diagram a vector of
        amplitudes corresponding to the dimensions in
        :attr:`homology_dimensions_`. Otherwise, the :math:`p`-norm of these
        vectors with :math:`p` equal to `order` is taken.

    n_jobs : int or None, optional, default: ``None``
        The number of jobs to use for the computation. ``None`` means 1 unless
        in a :obj:`joblib.parallel_backend` context. ``-1`` means using all
        processors.

    Attributes
    ----------
    effective_metric_params_ : dict
        Dictionary containing all information present in `metric_params` as
        well as relevant quantities computed in :meth:`fit`.

    homology_dimensions_ : tuple
        Homology dimensions seen in :meth:`fit`, sorted in ascending order.

    See also
    --------
    NumberOfPoints, PersistenceEntropy, PairwiseDistance, Scaler, Filtering, \
    BettiCurve, PersistenceLandscape, HeatKernel, Silhouette, PersistenceImage

    Notes
    -----
    To compute amplitudes without first splitting the computation between
    different homology dimensions, data should be first transformed by an
    instance of :class:`ForgetDimension`.

    """

    _hyperparameters = {
        'metric': {'type': str, 'in': _AVAILABLE_AMPLITUDE_METRICS.keys()},
        'order': {'type': (Real, type(None)),
                  'in': Interval(0, np.inf, closed='right')},
        'metric_params': {'type': (dict, type(None))}
        }

    def __init__(self, metric='landscape', metric_params=None, order=None,
                 n_jobs=None):
        self.metric = metric
        self.metric_params = metric_params
        self.order = order
        self.n_jobs = n_jobs

    def fit(self, X, y=None):
        """Store all observed homology dimensions in
        :attr:`homology_dimensions_` and compute
        :attr:`effective_metric_params`. Then, return the estimator.

        This method is here to implement the usual scikit-learn API and hence
        work in pipelines.

        Parameters
        ----------
        X : ndarray of shape (n_samples, n_features, 3)
            Input data. Array of persistence diagrams, each a collection of
            triples [b, d, q] representing persistent topological features
            through their birth (b), death (d) and homology dimension (q).
            It is important that, for each possible homology dimension, the
            number of triples for which q equals that homology dimension is
            constants across the entries of X.

        y : None
            There is no need for a target in a transformer, yet the pipeline
            API requires this parameter.

        Returns
        -------
        self : object

        """
        X = check_diagrams(X)
        validate_params(
            self.get_params(), self._hyperparameters, exclude=['n_jobs'])

        if self.metric_params is None:
            self.effective_metric_params_ = {}
        else:
            self.effective_metric_params_ = self.metric_params.copy()
        validate_params(self.effective_metric_params_,
                        _AVAILABLE_AMPLITUDE_METRICS[self.metric])

        # Find the unique homology dimensions in the 3D array X passed to `fit`
        # assuming that they can all be found in its zero-th entry
        homology_dimensions_fit = np.unique(X[0, :, 2])
        self.homology_dimensions_ = \
            _homology_dimensions_to_sorted_ints(homology_dimensions_fit)

        self.effective_metric_params_['samplings'], \
            self.effective_metric_params_['step_sizes'] = \
            _bin(X, self.metric, **self.effective_metric_params_)

        if self.metric == 'persistence_image':
            weight_function = self.effective_metric_params_.get(
                'weight_function', None
                )
            weight_function = \
                np.ones_like if weight_function is None else weight_function
            self.effective_metric_params_['weight_function'] = weight_function

        return self

    def transform(self, X, y=None):
        """Compute the amplitudes or amplitude vectors of diagrams in `X`.

        Parameters
        ----------
        X : ndarray of shape (n_samples, n_features, 3)
            Input data. Array of persistence diagrams, each a collection of
            triples [b, d, q] representing persistent topological features
            through their birth (b), death (d) and homology dimension (q).
            It is important that, for each possible homology dimension, the
            number of triples for which q equals that homology dimension is
            constants across the entries of X.

        y : None
            There is no need for a target in a transformer, yet the pipeline
            API requires this parameter.

        Returns
        -------
        Xt : ndarray of shape (n_samples, n_homology_dimensions) if `order` \
            is ``None``, else (n_samples, 1)
            Amplitudes or amplitude vectors of the diagrams in `X`. In the
            second case, index i along axis 1 corresponds to the i-th homology
            dimension in :attr:`homology_dimensions_`.

        """
        check_is_fitted(self)
        Xt = check_diagrams(X, copy=True)

        Xt = _parallel_amplitude(Xt, self.metric,
                                 self.effective_metric_params_,
                                 self.homology_dimensions_,
                                 self.n_jobs)
        if self.order is not None:
            Xt = np.linalg.norm(Xt, axis=1, ord=self.order).reshape(-1, 1)

        return Xt


@adapt_fit_transform_docs
class NumberOfPoints(BaseEstimator, TransformerMixin):
    """Number of off-diagonal points in persistence diagrams, per homology
    dimension.

    Given a persistence diagram consisting of birth-death-dimension triples
    [b, d, q], subdiagrams corresponding to distinct homology dimensions are
    considered separately, and their respective numbers of off-diagonal points
    are calculated.

    **Important note**:

        - Input collections of persistence diagrams for this transformer must
          satisfy certain requirements, see e.g. :meth:`fit`.

    Parameters
    ----------
    n_jobs : int or None, optional, default: ``None``
        The number of jobs to use for the computation. ``None`` means 1 unless
        in a :obj:`joblib.parallel_backend` context. ``-1`` means using all
        processors.

    Attributes
    ----------
    homology_dimensions_ : tuple
        Homology dimensions seen in :meth:`fit`, sorted in ascending order.

    See also
    --------
    PersistenceEntropy, Amplitude, BettiCurve, PersistenceLandscape,
    HeatKernel, Silhouette, PersistenceImage

    """

    def __init__(self, n_jobs=None):
        self.n_jobs = n_jobs

    @staticmethod
    def _number_points(X):
        return np.count_nonzero(X[:, :, 1] - X[:, :, 0], axis=1)

    def fit(self, X, y=None):
        """Store all observed homology dimensions in
        :attr:`homology_dimensions_`. Then, return the estimator.

        This method is here to implement the usual scikit-learn API and hence
        work in pipelines.

        Parameters
        ----------
        X : ndarray of shape (n_samples, n_features, 3)
            Input data. Array of persistence diagrams, each a collection of
            triples [b, d, q] representing persistent topological features
            through their birth (b), death (d) and homology dimension (q).
            It is important that, for each possible homology dimension, the
            number of triples for which q equals that homology dimension is
            constants across the entries of `X`.

        y : None
            There is no need for a target in a transformer, yet the pipeline
            API requires this parameter.

        Returns
        -------
        self : object

        """
        X = check_diagrams(X)

        # Find the unique homology dimensions in the 3D array X passed to `fit`
        # assuming that they can all be found in its zero-th entry
        homology_dimensions_fit = np.unique(X[0, :, 2])
        self.homology_dimensions_ = \
            _homology_dimensions_to_sorted_ints(homology_dimensions_fit)
        self._n_dimensions = len(self.homology_dimensions_)

        return self

    def transform(self, X, y=None):
        """Compute a vector of numbers of off-diagonal points for each diagram
        in `X`.

        Parameters
        ----------
        X : ndarray of shape (n_samples, n_features, 3)
            Input data. Array of persistence diagrams, each a collection of
            triples [b, d, q] representing persistent topological features
            through their birth (b), death (d) and homology dimension (q).
            It is important that, for each possible homology dimension, the
            number of triples for which q equals that homology dimension is
            constants across the entries of `X`.

        y : None
            There is no need for a target in a transformer, yet the pipeline
            API requires this parameter.

        Returns
        -------
        Xt : ndarray of shape (n_samples, n_homology_dimensions)
            Number of points: one value per sample and per homology dimension
            seen in :meth:`fit`. Index i along axis 1 corresponds to the i-th
            homology dimension in :attr:`homology_dimensions_`.

        """
        check_is_fitted(self)
        X = check_diagrams(X)

        Xt = Parallel(n_jobs=self.n_jobs)(
            delayed(self._number_points)(_subdiagrams(X, [dim])[s])
            for dim in self.homology_dimensions_
            for s in gen_even_slices(len(X), effective_n_jobs(self.n_jobs))
            )
        Xt = np.concatenate(Xt).reshape(self._n_dimensions, len(X)).T
<<<<<<< HEAD
=======

>>>>>>> 910e379d
        return Xt


@adapt_fit_transform_docs
<<<<<<< HEAD
class TopologicalVector(BaseEstimator, TransformerMixin):
    """Topological vectors from persistence diagrams.

    The topological vector associated to a persistence diagram is the sorted
    vector of a slight modification of the pairwise distances between the
    persistence diagram points. See [1]_.
=======
class ComplexPolynomial(BaseEstimator, TransformerMixin):
    """Coefficients of complex polynomials whose roots are obtained from points
    in persistence diagrams.

    Given a persistence diagram consisting of birth-death-dimension triples
    [b, d, q], subdiagrams corresponding to distinct homology dimensions are
    first considered separately. For each subdiagram, the polynomial whose
    roots are complex numbers obtained from its birth-death pairs is
    computed, and its :attr:`n_coefficients_` highest-degree complex
    coefficients excluding the top one are stored into a single real vector
    by concatenating the vector of all real parts with the vector of all
    imaginary parts [1]_ (if not enough coefficients are available to form a
    vector of the required length, padding with zeros is performed). Finally,
    all such vectors coming from different subdiagrams are concatenated to
    yield a single vector for the diagram.

    There are three possibilities for mapping birth-death pairs :math:`(b, d)`
    to complex polynomial roots. They are:

    .. math::
       :nowrap:

       \\begin{gather*}
       R(b, d) = b + \\mathrm{i} d, \\\\
       S(b, d) = \\frac{d - b}{\\sqrt{2} r} (b + \\mathrm{i} d), \\\\
       T(b, d) = \\frac{d - b}{2} [\\cos{r} - \\sin{r} + \
       \\mathrm{i}(\\cos{r} + \\sin{r})],
       \\end{gather*}

    where :math:`r = \\sqrt{b^2 + d^2}`.
>>>>>>> 910e379d

    **Important note**:

        - Input collections of persistence diagrams for this transformer must
          satisfy certain requirements, see e.g. :meth:`fit`.

    Parameters
    ----------
<<<<<<< HEAD
    n_distances : int or None, optional, default: ``10``
        Number of distances to keep. This is the dimension of the topological
        vector. If ``None``, this number is computed from persistence diagrams
        in :meth:`fit` by considering the one with the largest number of points
        and using the dimension of its corresponding topological vector as
        the number of distances.

    metric : string or callable, optional, default: ``'euclidean'``
        If set to ``'precomputed'``, each entry in `X` along axis 0 is
        interpreted to be a distance matrix. Otherwise, entries are
        interpreted as feature arrays, and `metric` determines a rule with
        which to calculate distances between pairs of instances (i.e. rows)
        in these arrays.
        If `metric` is a string, it must be one of the options allowed by
        :func:`scipy.spatial.distance.pdist` for its metric parameter, or a
        metric listed in :obj:`sklearn.pairwise.PAIRWISE_DISTANCE_FUNCTIONS`,
        including "euclidean", "manhattan" or "cosine".
        If `metric` is a callable function, it is called on each pair of
        instances and the resulting value recorded. The callable should take
        two arrays from the entry in `X` as input, and return a value
        indicating the distance between them.

    metric_params : dict or None, optional, default: ``{}``
        Additional keyword arguments for the metric function.

    n_jobs : int or None, optional, default: ``None``
        The number of jobs to use for the computation. ``None`` means 1
        unless in a :obj:`joblib.parallel_backend` context. ``-1`` means
        using all processors.

    Attributes
    ----------
    n_distances_ : int
        Effective number of distances calculated in :meth:`fit`.

    homology_dimensions_ : tuple
        Homology dimensions seen in :meth:`fit`, sorted in ascending order.

    See also
    --------
    PairwiseDistance, BettiCurve, PersistenceLandscape, HeatKernel, \
    Silhouette, PersistenceImage

    References
    ----------
    .. [1] M. Carrière, S. Y. Oudot, and M. Ovsjanikov, "Stable Topological
           Signatures for Points on 3D Shapes"; *Computer Graphics Forum*
           **34** (5), 2015; `DOI: 10.1111:cgf.12692`2015
           <https://doi.org/10.1111:cgf.12692`2015>`_.

    """

    _hyperparameters = {
        'n_distances': {'type': (int, type(None)),
                        'in': Interval(1, np.inf, closed='left')},
        'metric': {'type': (str, FunctionType)},
        'metric_params': {'type': dict}
        }

    def __init__(self, n_distances=10, metric='chebyshev', metric_params={},
                 n_jobs=None):
        self.n_distances = n_distances
        self.metric = metric
        self.metric_params = metric_params
=======
    polynomial_type : ``'R'`` | ``'S'`` | ``'T'``, optional, default: ``'R'``
        Type of complex polynomial to compute.

    n_coefficients : list, int or None, optional, default: ``10``
        Number of complex coefficients per homology dimension. If an int then
        the number of coefficients will be equal to that value for each
        homology dimension. If ``None`` then, for each homology dimension in
        the collection of persistence diagrams seen in :meth:`fit`, the number
        of complex coefficients is defined to be the largest number of
        off-diagonal points seen among all subdiagrams in that homology
        dimension, minus one.

    n_jobs : int or None, optional, default: ``None``
        The number of jobs to use for the computation. ``None`` means 1 unless
        in a :obj:`joblib.parallel_backend` context. ``-1`` means using all
        processors.

    Attributes
    ----------
    homology_dimensions_ : list
        Homology dimensions seen in :meth:`fit`, sorted in ascending order.

    n_coefficients_ : list
        Effective number of complex coefficients per homology dimension. Set in
        :meth:`fit`.

    See also
    --------
    Amplitude, PersistenceEntropy

    References
    ----------
    .. [1] B. Di Fabio and M. Ferri, "Comparing Persistence Diagrams Through
           Complex Vectors"; in *Image Analysis and Processing — ICIAP 2015*,
           2015; `DOI: 10.1007/978-3-319-23231-7_27
           <https://doi.org/10.1007/978-3-319-23231-7_27>_.

    """
    _hyperparameters = {
        'n_coefficients': {'type': (int, type(None), list),
                           'in': Interval(1, np.inf, closed='left'),
                           'of': {'type': int,
                                  'in': Interval(1, np.inf, closed='left')}},
        'polynomial_type': {'type': str,
                            'in': _AVAILABLE_POLYNOMIALS.keys()}
        }

    def __init__(self, n_coefficients=10, polynomial_type='R', n_jobs=None):
        self.n_coefficients = n_coefficients
        self.polynomial_type = polynomial_type
>>>>>>> 910e379d
        self.n_jobs = n_jobs

    def fit(self, X, y=None):
        """Store all observed homology dimensions in
<<<<<<< HEAD
        :attr:`homology_dimensions_` and compute :attr:`n_distances_` and
        :attr:`effective_metric_params`. Then, return the estimator.
=======
        :attr:`homology_dimensions_` and compute :attr:`n_coefficients_`. Then,
        return the estimator.
>>>>>>> 910e379d

        This method is here to implement the usual scikit-learn API and hence
        work in pipelines.

        Parameters
        ----------
        X : ndarray of shape (n_samples, n_features, 3)
            Input data. Array of persistence diagrams, each a collection of
            triples [b, d, q] representing persistent topological features
            through their birth (b), death (d) and homology dimension (q).
            It is important that, for each possible homology dimension, the
            number of triples for which q equals that homology dimension is
            constants across the entries of `X`.

        y : None
            There is no need for a target in a transformer, yet the pipeline
            API requires this parameter.

        Returns
        -------
        self : object

        """
        validate_params(
            self.get_params(), self._hyperparameters, exclude=['n_jobs'])
<<<<<<< HEAD

        # Find the unique homology dimensions in the 3D array X passed to `fit`
        # assuming that they can all be found in its zero-th entry
        homology_dimensions_fit = np.unique(X[0, :, 2])
        self.homology_dimensions_ = \
            _homology_dimensions_to_sorted_ints(homology_dimensions_fit)

        if self.n_distances is None:
            self.n_distances_ = \
                np.array([X[i].shape[0] for i in range(len(X))]).max()
        else:
            self.n_distances_ = self.n_distances

        self._distance_function = DistanceMetric.get_metric(
            self.metric, **self.metric_params)

        return self

    def _topological_vector(self, Xd):
        Xv = np.zeros((self.n_distances_,))
        distances = self._distance_function.pairwise(Xd)

        Xd[:, 1] = Xd[:, 1] - Xd[:, 0]
        min_persistence = 0.5 * np.minimum(Xd[:, 1], Xd[:, 1].T)
        vector = np.flip(np.sort(
            np.triu(np.minimum(distances, min_persistence)), axis=None), 0
            )

        dimension = min(len(vector), self.n_distances_)
        Xv[:dimension] = vector[:dimension]

        return Xv

    def transform(self, X, y=None):
        """Compute the topological vectors of diagrams in `X`.
=======
        X = check_diagrams(X)

        # Find the unique homology dimensions in the 3D array X passed to `fit`
        # assuming that they can all be found in its zero-th entry
        homology_dimensions_fit, counts = np.unique(X[0, :, 2],
                                                    return_counts=True)
        self.homology_dimensions_ = \
            _homology_dimensions_to_sorted_ints(homology_dimensions_fit)

        _n_homology_dimensions = len(self.homology_dimensions_)
        _homology_dimensions_counts = dict(zip(homology_dimensions_fit,
                                               counts))
        if self.n_coefficients is None:
            self.n_coefficients_ = [_homology_dimensions_counts[dim]
                                    for dim in self.homology_dimensions_]
        elif type(self.n_coefficients) == list:
            if len(self.n_coefficients) != _n_homology_dimensions:
                raise ValueError(
                    f'`n_coefficients` has been passed as a list of length '
                    f'{len(self.n_coefficients)} while diagrams in `X` have '
                    f'{_n_homology_dimensions} homology dimensions.'
                    )
            self.n_coefficients_ = self.n_coefficients
        else:
            self.n_coefficients_ = \
                [self.n_coefficients] * _n_homology_dimensions

        self._polynomial_function = \
            _implemented_polynomial_recipes[self.polynomial_type]

        return self

    def _complex_polynomial(self, X, n_coefficients):
        Xt = np.zeros(2 * n_coefficients,)
        X = X[X[:, 0] != X[:, 1]]

        roots = self._polynomial_function(X)
        coefficients = np.poly(roots)

        coefficients = np.array(coefficients[1:])
        dimension = min(n_coefficients, coefficients.shape[0])
        Xt[:dimension] = coefficients[:dimension].real
        Xt[n_coefficients:n_coefficients + dimension] = \
            coefficients[:dimension].imag

        return Xt

    def transform(self, X, y=None):
        """Compute vectors of real and imaginary parts of coefficients of
        complex polynomials obtained from each diagram in `X`.
>>>>>>> 910e379d

        Parameters
        ----------
        X : ndarray of shape (n_samples, n_features, 3)
            Input data. Array of persistence diagrams, each a collection of
            triples [b, d, q] representing persistent topological features
            through their birth (b), death (d) and homology dimension (q).
            It is important that, for each possible homology dimension, the
            number of triples for which q equals that homology dimension is
            constants across the entries of `X`.

        y : None
            There is no need for a target in a transformer, yet the pipeline
            API requires this parameter.

        Returns
        -------
<<<<<<< HEAD

        Xt : ndarray of shape (n_samples, n_homology_dimensions * n_distances)
            Output data. Topological vectors of the diagrams in `X`.

        """
        check_is_fitted(self)
        Xt = check_diagrams(X)

        Xt = Parallel(n_jobs=self.n_jobs)(
            delayed(self._topological_vector)(
                _subdiagrams(Xt, [dim], remove_dim=True)
                )
            for dim in self.homology_dimensions_ for s in range(len(X))
            )

        Xt = np.stack(Xt).reshape((X.shape[0], -1))
=======
        Xt : ndarray of shape (n_samples, n_homology_dimensions * 2 \
            * n_coefficients_)
            Polynomial coefficients: real and imaginary parts of the complex
            polynomials obtained in each homology dimension from each diagram
            in `X`.

        """
        check_is_fitted(self)
        Xt = check_diagrams(X, copy=True)

        Xt = Parallel(n_jobs=self.n_jobs)(
            delayed(self._complex_polynomial)(
                _subdiagrams(Xt[[s]], [dim], remove_dim=True)[0],
                self.n_coefficients_[d])
            for s in range(len(X))
            for d, dim in enumerate(self.homology_dimensions_)
            )
        Xt = np.concatenate(Xt).reshape(len(X), -1)

>>>>>>> 910e379d
        return Xt<|MERGE_RESOLUTION|>--- conflicted
+++ resolved
@@ -507,22 +507,11 @@
             for s in gen_even_slices(len(X), effective_n_jobs(self.n_jobs))
             )
         Xt = np.concatenate(Xt).reshape(self._n_dimensions, len(X)).T
-<<<<<<< HEAD
-=======
-
->>>>>>> 910e379d
+
         return Xt
 
 
 @adapt_fit_transform_docs
-<<<<<<< HEAD
-class TopologicalVector(BaseEstimator, TransformerMixin):
-    """Topological vectors from persistence diagrams.
-
-    The topological vector associated to a persistence diagram is the sorted
-    vector of a slight modification of the pairwise distances between the
-    persistence diagram points. See [1]_.
-=======
 class ComplexPolynomial(BaseEstimator, TransformerMixin):
     """Coefficients of complex polynomials whose roots are obtained from points
     in persistence diagrams.
@@ -553,7 +542,6 @@
        \\end{gather*}
 
     where :math:`r = \\sqrt{b^2 + d^2}`.
->>>>>>> 910e379d
 
     **Important note**:
 
@@ -562,72 +550,6 @@
 
     Parameters
     ----------
-<<<<<<< HEAD
-    n_distances : int or None, optional, default: ``10``
-        Number of distances to keep. This is the dimension of the topological
-        vector. If ``None``, this number is computed from persistence diagrams
-        in :meth:`fit` by considering the one with the largest number of points
-        and using the dimension of its corresponding topological vector as
-        the number of distances.
-
-    metric : string or callable, optional, default: ``'euclidean'``
-        If set to ``'precomputed'``, each entry in `X` along axis 0 is
-        interpreted to be a distance matrix. Otherwise, entries are
-        interpreted as feature arrays, and `metric` determines a rule with
-        which to calculate distances between pairs of instances (i.e. rows)
-        in these arrays.
-        If `metric` is a string, it must be one of the options allowed by
-        :func:`scipy.spatial.distance.pdist` for its metric parameter, or a
-        metric listed in :obj:`sklearn.pairwise.PAIRWISE_DISTANCE_FUNCTIONS`,
-        including "euclidean", "manhattan" or "cosine".
-        If `metric` is a callable function, it is called on each pair of
-        instances and the resulting value recorded. The callable should take
-        two arrays from the entry in `X` as input, and return a value
-        indicating the distance between them.
-
-    metric_params : dict or None, optional, default: ``{}``
-        Additional keyword arguments for the metric function.
-
-    n_jobs : int or None, optional, default: ``None``
-        The number of jobs to use for the computation. ``None`` means 1
-        unless in a :obj:`joblib.parallel_backend` context. ``-1`` means
-        using all processors.
-
-    Attributes
-    ----------
-    n_distances_ : int
-        Effective number of distances calculated in :meth:`fit`.
-
-    homology_dimensions_ : tuple
-        Homology dimensions seen in :meth:`fit`, sorted in ascending order.
-
-    See also
-    --------
-    PairwiseDistance, BettiCurve, PersistenceLandscape, HeatKernel, \
-    Silhouette, PersistenceImage
-
-    References
-    ----------
-    .. [1] M. Carrière, S. Y. Oudot, and M. Ovsjanikov, "Stable Topological
-           Signatures for Points on 3D Shapes"; *Computer Graphics Forum*
-           **34** (5), 2015; `DOI: 10.1111:cgf.12692`2015
-           <https://doi.org/10.1111:cgf.12692`2015>`_.
-
-    """
-
-    _hyperparameters = {
-        'n_distances': {'type': (int, type(None)),
-                        'in': Interval(1, np.inf, closed='left')},
-        'metric': {'type': (str, FunctionType)},
-        'metric_params': {'type': dict}
-        }
-
-    def __init__(self, n_distances=10, metric='chebyshev', metric_params={},
-                 n_jobs=None):
-        self.n_distances = n_distances
-        self.metric = metric
-        self.metric_params = metric_params
-=======
     polynomial_type : ``'R'`` | ``'S'`` | ``'T'``, optional, default: ``'R'``
         Type of complex polynomial to compute.
 
@@ -678,18 +600,12 @@
     def __init__(self, n_coefficients=10, polynomial_type='R', n_jobs=None):
         self.n_coefficients = n_coefficients
         self.polynomial_type = polynomial_type
->>>>>>> 910e379d
         self.n_jobs = n_jobs
 
     def fit(self, X, y=None):
         """Store all observed homology dimensions in
-<<<<<<< HEAD
-        :attr:`homology_dimensions_` and compute :attr:`n_distances_` and
-        :attr:`effective_metric_params`. Then, return the estimator.
-=======
         :attr:`homology_dimensions_` and compute :attr:`n_coefficients_`. Then,
         return the estimator.
->>>>>>> 910e379d
 
         This method is here to implement the usual scikit-learn API and hence
         work in pipelines.
@@ -715,43 +631,6 @@
         """
         validate_params(
             self.get_params(), self._hyperparameters, exclude=['n_jobs'])
-<<<<<<< HEAD
-
-        # Find the unique homology dimensions in the 3D array X passed to `fit`
-        # assuming that they can all be found in its zero-th entry
-        homology_dimensions_fit = np.unique(X[0, :, 2])
-        self.homology_dimensions_ = \
-            _homology_dimensions_to_sorted_ints(homology_dimensions_fit)
-
-        if self.n_distances is None:
-            self.n_distances_ = \
-                np.array([X[i].shape[0] for i in range(len(X))]).max()
-        else:
-            self.n_distances_ = self.n_distances
-
-        self._distance_function = DistanceMetric.get_metric(
-            self.metric, **self.metric_params)
-
-        return self
-
-    def _topological_vector(self, Xd):
-        Xv = np.zeros((self.n_distances_,))
-        distances = self._distance_function.pairwise(Xd)
-
-        Xd[:, 1] = Xd[:, 1] - Xd[:, 0]
-        min_persistence = 0.5 * np.minimum(Xd[:, 1], Xd[:, 1].T)
-        vector = np.flip(np.sort(
-            np.triu(np.minimum(distances, min_persistence)), axis=None), 0
-            )
-
-        dimension = min(len(vector), self.n_distances_)
-        Xv[:dimension] = vector[:dimension]
-
-        return Xv
-
-    def transform(self, X, y=None):
-        """Compute the topological vectors of diagrams in `X`.
-=======
         X = check_diagrams(X)
 
         # Find the unique homology dimensions in the 3D array X passed to `fit`
@@ -802,7 +681,6 @@
     def transform(self, X, y=None):
         """Compute vectors of real and imaginary parts of coefficients of
         complex polynomials obtained from each diagram in `X`.
->>>>>>> 910e379d
 
         Parameters
         ----------
@@ -820,24 +698,6 @@
 
         Returns
         -------
-<<<<<<< HEAD
-
-        Xt : ndarray of shape (n_samples, n_homology_dimensions * n_distances)
-            Output data. Topological vectors of the diagrams in `X`.
-
-        """
-        check_is_fitted(self)
-        Xt = check_diagrams(X)
-
-        Xt = Parallel(n_jobs=self.n_jobs)(
-            delayed(self._topological_vector)(
-                _subdiagrams(Xt, [dim], remove_dim=True)
-                )
-            for dim in self.homology_dimensions_ for s in range(len(X))
-            )
-
-        Xt = np.stack(Xt).reshape((X.shape[0], -1))
-=======
         Xt : ndarray of shape (n_samples, n_homology_dimensions * 2 \
             * n_coefficients_)
             Polynomial coefficients: real and imaginary parts of the complex
@@ -857,5 +717,185 @@
             )
         Xt = np.concatenate(Xt).reshape(len(X), -1)
 
->>>>>>> 910e379d
+        return Xt
+
+
+@adapt_fit_transform_docs
+class TopologicalVector(BaseEstimator, TransformerMixin):
+    """Topological vectors from persistence diagrams.
+
+    The topological vector associated to a persistence diagram is the sorted
+    vector of a slight modification of the pairwise distances between the
+    persistence diagram points. See [1]_.
+
+    **Important note**:
+
+        - Input collections of persistence diagrams for this transformer must
+          satisfy certain requirements, see e.g. :meth:`fit`.
+
+    Parameters
+    ----------
+    n_distances : int or None, optional, default: ``10``
+        Number of distances to keep. This is the dimension of the topological
+        vector. If ``None``, this number is computed from persistence diagrams
+        in :meth:`fit` by considering the one with the largest number of points
+        and using the dimension of its corresponding topological vector as
+        the number of distances.
+
+    metric : string or callable, optional, default: ``'euclidean'``
+        If set to ``'precomputed'``, each entry in `X` along axis 0 is
+        interpreted to be a distance matrix. Otherwise, entries are
+        interpreted as feature arrays, and `metric` determines a rule with
+        which to calculate distances between pairs of instances (i.e. rows)
+        in these arrays.
+        If `metric` is a string, it must be one of the options allowed by
+        :func:`scipy.spatial.distance.pdist` for its metric parameter, or a
+        metric listed in :obj:`sklearn.pairwise.PAIRWISE_DISTANCE_FUNCTIONS`,
+        including "euclidean", "manhattan" or "cosine".
+        If `metric` is a callable function, it is called on each pair of
+        instances and the resulting value recorded. The callable should take
+        two arrays from the entry in `X` as input, and return a value
+        indicating the distance between them.
+
+    metric_params : dict or None, optional, default: ``{}``
+        Additional keyword arguments for the metric function.
+
+    n_jobs : int or None, optional, default: ``None``
+        The number of jobs to use for the computation. ``None`` means 1
+        unless in a :obj:`joblib.parallel_backend` context. ``-1`` means
+        using all processors.
+
+    Attributes
+    ----------
+    n_distances_ : int
+        Effective number of distances calculated in :meth:`fit`.
+
+    homology_dimensions_ : tuple
+        Homology dimensions seen in :meth:`fit`, sorted in ascending order.
+
+    See also
+    --------
+    PairwiseDistance, BettiCurve, PersistenceLandscape, HeatKernel, \
+    Silhouette, PersistenceImage
+
+    References
+    ----------
+    .. [1] M. Carrière, S. Y. Oudot, and M. Ovsjanikov, "Stable Topological
+           Signatures for Points on 3D Shapes"; *Computer Graphics Forum*
+           **34** (5), 2015; `DOI: 10.1111:cgf.12692`2015
+           <https://doi.org/10.1111:cgf.12692`2015>`_.
+
+    """
+
+    _hyperparameters = {
+        'n_distances': {'type': (int, type(None)),
+                        'in': Interval(1, np.inf, closed='left')},
+        'metric': {'type': (str, FunctionType)},
+        'metric_params': {'type': dict}
+        }
+
+    def __init__(self, n_distances=10, metric='chebyshev', metric_params={},
+                 n_jobs=None):
+        self.n_distances = n_distances
+        self.metric = metric
+        self.metric_params = metric_params
+        self.n_jobs = n_jobs
+
+    def fit(self, X, y=None):
+        """Store all observed homology dimensions in
+        :attr:`homology_dimensions_` and compute :attr:`n_distances_` and
+        :attr:`effective_metric_params`. Then, return the estimator.
+
+        This method is here to implement the usual scikit-learn API and hence
+        work in pipelines.
+
+        Parameters
+        ----------
+        X : ndarray of shape (n_samples, n_features, 3)
+            Input data. Array of persistence diagrams, each a collection of
+            triples [b, d, q] representing persistent topological features
+            through their birth (b), death (d) and homology dimension (q).
+            It is important that, for each possible homology dimension, the
+            number of triples for which q equals that homology dimension is
+            constants across the entries of `X`.
+
+        y : None
+            There is no need for a target in a transformer, yet the pipeline
+            API requires this parameter.
+
+        Returns
+        -------
+        self : object
+
+        """
+        validate_params(
+            self.get_params(), self._hyperparameters, exclude=['n_jobs'])
+
+        # Find the unique homology dimensions in the 3D array X passed to `fit`
+        # assuming that they can all be found in its zero-th entry
+        homology_dimensions_fit = np.unique(X[0, :, 2])
+        self.homology_dimensions_ = \
+            _homology_dimensions_to_sorted_ints(homology_dimensions_fit)
+
+        if self.n_distances is None:
+            self.n_distances_ = \
+                np.array([X[i].shape[0] for i in range(len(X))]).max()
+        else:
+            self.n_distances_ = self.n_distances
+
+        self._distance_function = DistanceMetric.get_metric(
+            self.metric, **self.metric_params)
+
+        return self
+
+    def _topological_vector(self, Xd):
+        Xv = np.zeros((self.n_distances_,))
+        distances = self._distance_function.pairwise(Xd)
+
+        Xd[:, 1] = Xd[:, 1] - Xd[:, 0]
+        min_persistence = 0.5 * np.minimum(Xd[:, 1], Xd[:, 1].T)
+        vector = np.flip(np.sort(
+            np.triu(np.minimum(distances, min_persistence)), axis=None), 0
+            )
+
+        dimension = min(len(vector), self.n_distances_)
+        Xv[:dimension] = vector[:dimension]
+
+        return Xv
+
+    def transform(self, X, y=None):
+        """Compute the topological vectors of diagrams in `X`.
+
+        Parameters
+        ----------
+        X : ndarray of shape (n_samples, n_features, 3)
+            Input data. Array of persistence diagrams, each a collection of
+            triples [b, d, q] representing persistent topological features
+            through their birth (b), death (d) and homology dimension (q).
+            It is important that, for each possible homology dimension, the
+            number of triples for which q equals that homology dimension is
+            constants across the entries of `X`.
+
+        y : None
+            There is no need for a target in a transformer, yet the pipeline
+            API requires this parameter.
+
+        Returns
+        -------
+
+        Xt : ndarray of shape (n_samples, n_homology_dimensions * n_distances)
+            Output data. Topological vectors of the diagrams in `X`.
+
+        """
+        check_is_fitted(self)
+        Xt = check_diagrams(X)
+
+        Xt = Parallel(n_jobs=self.n_jobs)(
+            delayed(self._topological_vector)(
+                _subdiagrams(Xt, [dim], remove_dim=True)
+                )
+            for dim in self.homology_dimensions_ for s in range(len(X))
+            )
+
+        Xt = np.stack(Xt).reshape((X.shape[0], -1))
         return Xt