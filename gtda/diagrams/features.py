--- conflicted
+++ resolved
@@ -390,7 +390,113 @@
         return Xt
 
 
-<<<<<<< HEAD
+@adapt_fit_transform_docs
+class NumberOfPoints(BaseEstimator, TransformerMixin):
+    """Number of off-diagonal points in persistence diagrams, per homology
+    dimension.
+
+    Given a persistence diagram consisting of birth-death-dimension triples
+    [b, d, q], subdiagrams corresponding to distinct homology dimensions are
+    considered separately, and their respective numbers of off-diagonal points
+    are calculated.
+
+    **Important notes**:
+
+        - Input collections of persistence diagrams for this transformer must
+          satisfy certain requirements, see e.g. :meth:`fit`.
+
+    Parameters
+    ----------
+    n_jobs : int or None, optional, default: ``None``
+        The number of jobs to use for the computation. ``None`` means 1 unless
+        in a :obj:`joblib.parallel_backend` context. ``-1`` means using all
+        processors.
+
+    Attributes
+    ----------
+    homology_dimensions_ : list
+        Homology dimensions seen in :meth:`fit`, sorted in ascending order.
+
+    See also
+    --------
+    PersistenceEntropy, Amplitude, BettiCurve, PersistenceLandscape,
+    HeatKernel, Silhouette, PersistenceImage
+
+    """
+
+    def __init__(self, n_jobs=None):
+        self.n_jobs = n_jobs
+
+    @staticmethod
+    def _number_points(X):
+        return np.count_nonzero(X[:, :, 1] - X[:, :, 0], axis=1)
+
+    def fit(self, X, y=None):
+        """Store all observed homology dimensions in
+        :attr:`homology_dimensions_`. Then, return the estimator.
+
+        This method is here to implement the usual scikit-learn API and hence
+        work in pipelines.
+
+        Parameters
+        ----------
+        X : ndarray of shape (n_samples, n_features, 3)
+            Input data. Array of persistence diagrams, each a collection of
+            triples [b, d, q] representing persistent topological features
+            through their birth (b), death (d) and homology dimension (q).
+
+        y : None
+            There is no need for a target in a transformer, yet the pipeline
+            API requires this parameter.
+
+        Returns
+        -------
+        self : object
+
+        """
+        X = check_diagrams(X)
+
+        self.homology_dimensions_ = sorted(set(X[0, :, 2]))
+        self._n_dimensions = len(self.homology_dimensions_)
+
+        return self
+
+    def transform(self, X, y=None):
+        """Compute the number of off-diagonal points for each diagram in `X`.
+
+        Parameters
+        ----------
+        X : ndarray of shape (n_samples, n_features, 3)
+            Input data. Array of persistence diagrams, each a collection of
+            triples [b, d, q] representing persistent topological features
+            through their birth (b), death (d) and homology dimension (q).
+
+        y : None
+            There is no need for a target in a transformer, yet the pipeline
+            API requires this parameter.
+
+        Returns
+        -------
+        Xt : ndarray of shape (n_samples, n_homology_dimensions)
+            Number of points: one value per sample and per homology dimension
+            seen in :meth:`fit`. Index i along axis 1 corresponds to the i-th
+            i-th homology dimension in :attr:`homology_dimensions_`.
+
+        """
+        check_is_fitted(self)
+        X = check_diagrams(X)
+
+        Xt = Parallel(n_jobs=self.n_jobs)(
+            delayed(self._number_points)(_subdiagrams(X, [dim])[s])
+            for dim in self.homology_dimensions_
+            for s in gen_even_slices(len(X), effective_n_jobs(self.n_jobs))
+            )
+
+        Xt = np.concatenate(Xt).reshape(self._n_dimensions, len(X)).T
+        return Xt
+
+
+@adapt_fit_transform_docs
 class TopologicalVector(BaseEstimator, TransformerMixin):
     """Computes topological vectors from persistence diagrams.
 
@@ -457,52 +563,6 @@
         """Store all observed homology dimensions in
         :attr:`homology_dimensions_` and compute :attr:`n_distances_` and
         :attr:`effective_metric_params`. Then, return the estimator.
-=======
-@adapt_fit_transform_docs
-class NumberOfPoints(BaseEstimator, TransformerMixin):
-    """Number of off-diagonal points in persistence diagrams, per homology
-    dimension.
-
-    Given a persistence diagram consisting of birth-death-dimension triples
-    [b, d, q], subdiagrams corresponding to distinct homology dimensions are
-    considered separately, and their respective numbers of off-diagonal points
-    are calculated.
-
-    **Important notes**:
-
-        - Input collections of persistence diagrams for this transformer must
-          satisfy certain requirements, see e.g. :meth:`fit`.
-
-    Parameters
-    ----------
-    n_jobs : int or None, optional, default: ``None``
-        The number of jobs to use for the computation. ``None`` means 1 unless
-        in a :obj:`joblib.parallel_backend` context. ``-1`` means using all
-        processors.
-
-    Attributes
-    ----------
-    homology_dimensions_ : list
-        Homology dimensions seen in :meth:`fit`, sorted in ascending order.
-
-    See also
-    --------
-    PersistenceEntropy, Amplitude, BettiCurve, PersistenceLandscape,
-    HeatKernel, Silhouette, PersistenceImage
-
-    """
-
-    def __init__(self, n_jobs=None):
-        self.n_jobs = n_jobs
-
-    @staticmethod
-    def _number_points(X):
-        return np.count_nonzero(X[:, :, 1] - X[:, :, 0], axis=1)
-
-    def fit(self, X, y=None):
-        """Store all observed homology dimensions in
-        :attr:`homology_dimensions_`. Then, return the estimator.
->>>>>>> 97d15387
 
         This method is here to implement the usual scikit-learn API and hence
         work in pipelines.
@@ -523,8 +583,6 @@
         self : object
 
         """
-        X = check_diagrams(X)
-<<<<<<< HEAD
         validate_params(
             self.get_params(), self._hyperparameters, exclude=['n_jobs'])
 
@@ -542,7 +600,7 @@
         return self
 
     def _topological_vector(self, Xd):
-        Xv = np.zeros((self.n_distances_, ))
+        Xv = np.zeros((self.n_distances_,))
         distances = self._distance_function.pairwise(Xd)
 
         Xd[:, 1] = Xd[:, 1] - Xd[:, 0]
@@ -558,31 +616,21 @@
 
     def transform(self, X, y=None):
         """Compute the topological vectors of diagrams in `X`.
-=======
-
-        self.homology_dimensions_ = sorted(set(X[0, :, 2]))
-        self._n_dimensions = len(self.homology_dimensions_)
-
-        return self
-
-    def transform(self, X, y=None):
-        """Compute the number of off-diagonal points for each diagram in `X`.
->>>>>>> 97d15387
-
-        Parameters
-        ----------
-        X : ndarray of shape (n_samples, n_features, 3)
-            Input data. Array of persistence diagrams, each a collection of
-            triples [b, d, q] representing persistent topological features
-            through their birth (b), death (d) and homology dimension (q).
-
-        y : None
-            There is no need for a target in a transformer, yet the pipeline
-            API requires this parameter.
-
-        Returns
-        -------
-<<<<<<< HEAD
+
+        Parameters
+        ----------
+        X : ndarray of shape (n_samples, n_features, 3)
+            Input data. Array of persistence diagrams, each a collection of
+            triples [b, d, q] representing persistent topological features
+            through their birth (b), death (d) and homology dimension (q).
+
+        y : None
+            There is no need for a target in a transformer, yet the pipeline
+            API requires this parameter.
+
+        Returns
+        -------
+
         Xt : ndarray of shape (n_samples, n_homology_dimensions * n_distances)
             Output data. Topological vectors of the diagrams in `X`.
 
@@ -595,23 +643,4 @@
                 _subdiagrams(Xt, [dim], remove_dim=True)[s])
             for dim in self.homology_dimensions_ for s in range(X.shape[0]))
         Xt = np.stack(Xt).reshape((X.shape[0], -1))
-
-=======
-        Xt : ndarray of shape (n_samples, n_homology_dimensions)
-            Number of points: one value per sample and per homology dimension
-            seen in :meth:`fit`. Index i along axis 1 corresponds to the i-th
-            i-th homology dimension in :attr:`homology_dimensions_`.
-
-        """
-        check_is_fitted(self)
-        X = check_diagrams(X)
-
-        Xt = Parallel(n_jobs=self.n_jobs)(
-            delayed(self._number_points)(_subdiagrams(X, [dim])[s])
-            for dim in self.homology_dimensions_
-            for s in gen_even_slices(len(X), effective_n_jobs(self.n_jobs))
-            )
-
-        Xt = np.concatenate(Xt).reshape(self._n_dimensions, len(X)).T
->>>>>>> 97d15387
         return Xt