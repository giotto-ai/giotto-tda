--- conflicted
+++ resolved
@@ -10,13 +10,8 @@
 from sklearn.utils import gen_even_slices
 from sklearn.utils.validation import check_is_fitted
 
-<<<<<<< HEAD
-from ._metrics import betti_curves, landscapes, heats, silhouettes
-from ._utils import _subdiagrams, _discretize
-=======
-from ._metrics import betti_curves, landscapes, heats, persistence_images
+from ._metrics import betti_curves, landscapes, heats, persistence_images, silhouettes
 from ._utils import _subdiagrams, _bin, _calculate_weights
->>>>>>> 6180e640
 from ..utils._docs import adapt_fit_transform_docs
 from ..utils.validation import validate_params, check_diagram
 
@@ -46,14 +41,10 @@
 
     See also
     --------
-<<<<<<< HEAD
     BettiCurve, PersistenceLandscape, HeatKernel, Amplitude, \
-    PairwiseDistance, Silhouette, gtda.homology.VietorisRipsPersistence
-
-=======
-    BettiCurve, PersistenceLandscape, HeatKernel, PersistenceImage, \
-    Amplitude, PairwiseDistance, gtda.homology.VietorisRipsPersistence
->>>>>>> 6180e640
+    PersistenceImage, PairwiseDistance, Silhouette, \
+    gtda.homology.VietorisRipsPersistence
+
     """
 
     def __init__(self, n_jobs=None):
@@ -163,13 +154,9 @@
 
     See also
     --------
-<<<<<<< HEAD
     PersistenceLandscape, PersistenceEntropy, HeatKernel, Amplitude, \
-    PairwiseDistance, Silhouette, gtda.homology.VietorisRipsPersistence
-=======
-    PersistenceLandscape, PersistenceEntropy, HeatKernel, PersistenceImage, \
-    Amplitude, PairwiseDistance, gtda.homology.VietorisRipsPersistence
->>>>>>> 6180e640
+    PairwiseDistance, Silhouette, PersistenceImage,\
+    gtda.homology.VietorisRipsPersistence
 
     Notes
     -----
@@ -297,13 +284,9 @@
 
     See also
     --------
-<<<<<<< HEAD
     BettiCurve, PersistenceEntropy, HeatKernel, Amplitude, \
-    PairwiseDistance, Silhouette, gtda.homology.VietorisRipsPersistence
-=======
-    BettiCurve, PersistenceEntropy, HeatKernel, PersistenceImage, \
-    Amplitude, PairwiseDistance, gtda.homology.VietorisRipsPersistence
->>>>>>> 6180e640
+    PairwiseDistance, Silhouette, PersistenceImage, \
+    gtda.homology.VietorisRipsPersistence
 
     Notes
     -----
@@ -441,13 +424,9 @@
 
     See also
     --------
-<<<<<<< HEAD
     BettiCurve, PersistenceLandscape, PersistenceEntropy, Amplitude, \
-    PairwiseDistance, Silhouette, gtda.homology.VietorisRipsPersistence
-=======
-    BettiCurve, PersistenceLandscape, PersistenceEntropy, PersistenceImage, \
-    Amplitude, PairwiseDistance, gtda.homology.VietorisRipsPersistence
->>>>>>> 6180e640
+    PairwiseDistance, Silhouette, PersistenceImage, \
+    gtda.homology.VietorisRipsPersistence
 
     Notes
     -----
@@ -752,7 +731,7 @@
         The order of persistence for the weighted average of fibres.
         Corresponds to :math:`p` above.
 
-    n_values : int, optional, default: ``100``
+    n_bins : int, optional, default: ``100``
         The number of filtration parameter values, per available homology
         dimension, to sample during :meth:`fit`.
 
@@ -797,9 +776,9 @@
     _hyperparameters = {'order': [float, (1., np.inf)],
                         'n_values': [int, (1., np.inf)]}
 
-    def __init__(self, order=1., n_values=100, n_jobs=None):
+    def __init__(self, order=1., n_bins=100, n_jobs=None):
         self.order = order
-        self.n_values = n_values
+        self.n_bins = n_bins
         self.n_jobs = n_jobs
 
     def fit(self, X, y=None):
@@ -828,7 +807,7 @@
         self.homology_dimensions_ = sorted(list(set(X[0, :, 2])))
         self._n_dimensions = len(self.homology_dimensions_)
 
-        self._samplings, _ = _discretize(X, n_values=self.n_values)
+        self._samplings, _ = _bin(X, n_values=self.n_bins)
         self.samplings_ = {dim: s.flatten()
                            for dim, s in self._samplings.items()}
 
