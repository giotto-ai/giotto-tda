"""Feature extraction from persistence diagrams."""
# License: GNU AGPLv3

from numbers import Real

import numpy as np
from joblib import Parallel, delayed, effective_n_jobs
from scipy.stats import entropy
from sklearn.base import BaseEstimator, TransformerMixin
from sklearn.utils import gen_even_slices
from sklearn.utils.validation import check_is_fitted

from ._metrics import _AVAILABLE_AMPLITUDE_METRICS, _parallel_amplitude
from ._utils import _subdiagrams, _bin, _calculate_weights
from ..utils._docs import adapt_fit_transform_docs
from ..utils.intervals import Interval
from ..utils.validation import validate_params, check_diagrams


@adapt_fit_transform_docs
class PersistenceEntropy(BaseEstimator, TransformerMixin):
    """:ref:`Persistence entropies <persistence_entropy>` of persistence
    diagrams.

    Given a persistence diagrams consisting of birth-death-dimension triples
    [b, d, q], subdiagrams corresponding to distinct homology dimensions are
    considered separately, and their respective persistence entropies are
<<<<<<< HEAD
    calculated as the (base 2) Shannon entropies of the normalized collections
    of differences d - b ("lifetimes"). Optionally, the entropies can be
    further normalized according to a simple heuristic, see `normalize`.
=======
    calculated as the (base 2) Shannon entropies of the collections of
    differences d - b, normalized by the sum of all such differences.
>>>>>>> 7ace36ec

    Input collections of persistence diagrams for this transformer must satisfy
    certain requirements, see e.g. :meth:`fit`.

    **Important note**: By default, persistence subdiagrams containing only
    triples with zero lifetime will have corresponding entropies computed as
    ``numpy.nan``. To avoid this, set a value of `nan_fill_value` different
    from ``None``.

    Parameters
    ----------
    normalize : bool, optional, default: ``False``
        When ``True``, the persistence entropy of each diagram is normalized by
        the logarithm of the sum of lifetimes of all points in the diagram.
        Can aid comparison between diagrams in an input collection when these
        have different numbers of (non-trivial) points. [1]_

<<<<<<< HEAD
    nan_fill_value : float or None, optional, default: ``None``
        If a float, (normalized) persistence entropies initially computed as
        ``numpy.nan`` are replaced with this value.

=======
>>>>>>> 7ace36ec
    n_jobs : int or None, optional, default: ``None``
        The number of jobs to use for the computation. ``None`` means 1 unless
        in a :obj:`joblib.parallel_backend` context. ``-1`` means using all
        processors.

    Attributes
    ----------
    homology_dimensions_ : list
        Homology dimensions seen in :meth:`fit`, sorted in ascending order.

    See also
    --------
    BettiCurve, PersistenceLandscape, HeatKernel, Amplitude, \
    PersistenceImage, PairwiseDistance, Silhouette, \
    gtda.homology.VietorisRipsPersistence

    References
    ----------
    .. [1] A. Myers, E. Munch, and F. A. Khasawneh, "Persistent Homology of
           Complex Networks for Dynamic State Detection"; *Phys. Rev. E*
           **100**, 022314, 2019; doi: `10.1103/PhysRevE.100.022314
           <https://doi.org/10.1103/PhysRevE.100.022314>`_.

    """

<<<<<<< HEAD
    _hyperparameters = {
        'normalize': {'type': bool},
        'nan_fill_value': {'type': (Real, type(None))}}

    def __init__(self, normalize=False, nan_fill_value=None, n_jobs=None):
        self.normalize = normalize
        self.nan_fill_value = nan_fill_value
        self.n_jobs = n_jobs

    @staticmethod
    def _persistence_entropy(X, normalize=False, nan_fill_value=None):
        X_lifespan = X[:, :, 1] - X[:, :, 0]
        X_entropy = entropy(X_lifespan, base=2, axis=1)
        if normalize:
            lifespan_sums = np.sum(X_lifespan, axis=1)
            X_entropy /= np.log2(lifespan_sums)
        if nan_fill_value is not None:
            np.nan_to_num(X_entropy, nan=nan_fill_value, copy=False)
        X_entropy = X_entropy[:, None]
=======
    def __init__(self, normalize=False, n_jobs=None):
        self.normalize = normalize
        self.n_jobs = n_jobs

    @staticmethod
    def _persistence_entropy(X, normalize=False):
        X_lifespan = X[:, :, 1] - X[:, :, 0]
        X_entropy = entropy(X_lifespan, base=2, axis=1).reshape(-1, 1)
        if normalize:
            lifespan_sums = np.sum(X_lifespan, axis=1).reshape(-1, 1)
            X_entropy /= np.log2(lifespan_sums)
>>>>>>> 7ace36ec
        return X_entropy

    def fit(self, X, y=None):
        """Store all observed homology dimensions in
        :attr:`homology_dimensions_`. Then, return the estimator.

        This method is here to implement the usual scikit-learn API and hence
        work in pipelines.

        Parameters
        ----------
        X : ndarray of shape (n_samples, n_features, 3)
            Input data. Array of persistence diagrams, each a collection of
            triples [b, d, q] representing persistent topological features
            through their birth (b), death (d) and homology dimension (q).
            It is important that, for each possible homology dimension, the
            number of triples for which q equals that homology dimension is
            constants across the entries of `X`.

        y : None
            There is no need for a target in a transformer, yet the pipeline
            API requires this parameter.

        Returns
        -------
        self : object

        """
        X = check_diagrams(X)
        validate_params(
            self.get_params(), self._hyperparameters, exclude=['n_jobs'])

        self.homology_dimensions_ = sorted(set(X[0, :, 2]))
        self._n_dimensions = len(self.homology_dimensions_)

        return self

    def transform(self, X, y=None):
        """Compute the persistence entropies of diagrams in `X`.

        Parameters
        ----------
        X : ndarray of shape (n_samples, n_features, 3)
            Input data. Array of persistence diagrams, each a collection of
            triples [b, d, q] representing persistent topological features
            through their birth (b), death (d) and homology dimension (q).
            It is important that, for each possible homology dimension, the
            number of triples for which q equals that homology dimension is
            constants across the entries of `X`.

        y : None
            There is no need for a target in a transformer, yet the pipeline
            API requires this parameter.

        Returns
        -------
        Xt : ndarray of shape (n_samples, n_homology_dimensions)
            Persistence entropies: one value per sample and per homology
            dimension seen in :meth:`fit`. Index i along axis 1 corresponds
            to the i-th homology dimension in :attr:`homology_dimensions_`.

        """
        check_is_fitted(self)
        X = check_diagrams(X)

<<<<<<< HEAD
        with np.errstate(divide='ignore', invalid='ignore'):
            Xt = Parallel(n_jobs=self.n_jobs)(
                delayed(self._persistence_entropy)(
                    _subdiagrams(X[s], [dim]),
                    normalize=self.normalize,
                    nan_fill_value=self.nan_fill_value
                )
                for dim in self.homology_dimensions_
                for s in gen_even_slices(len(X), effective_n_jobs(self.n_jobs))
                )
        Xt = np.concatenate(Xt).reshape(self._n_dimensions, len(X)).T
=======
        Xt = Parallel(n_jobs=self.n_jobs)(
            delayed(self._persistence_entropy)(_subdiagrams(X[s], [dim]),
                                               normalize=self.normalize)
            for dim in self.homology_dimensions_
            for s in gen_even_slices(len(X), effective_n_jobs(self.n_jobs))
            )
        Xt = np.concatenate(Xt).reshape(self._n_dimensions, X.shape[0]).T
>>>>>>> 7ace36ec
        return Xt


@adapt_fit_transform_docs
class Amplitude(BaseEstimator, TransformerMixin):
    """:ref:`Amplitudes <amplitude>` of persistence diagrams.

    For each persistence diagram in a collection, a vector of amplitudes or a
    single scalar amplitude is calculated according to the following steps:

        1. The diagram is partitioned into subdiagrams according to homology
           dimension.
        2. The amplitude of each subdiagram is calculated according to the
           parameters `metric` and `metric_params`. This gives a vector of
           amplitudes, :math:`\\mathbf{a} = (a_{q_1}, \\ldots, a_{q_n})` where
           the :math:`q_i` range over the available homology dimensions.
        3. The final result is either :math:`\\mathbf{a}` itself or
           a norm of :math:`\\mathbf{a}`, specified by the parameter `order`.

    Input collections of persistence diagrams for this transformer must satisfy
    certain requirements, see e.g. :meth:`fit`.

    Parameters
    ----------
    metric : ``'bottleneck'`` | ``'wasserstein'`` | ``'landscape'`` | \
        ``'betti'`` | ``'heat'`` | ``'silhouette'`` | \
        ``'persistence_image'``, optional, default: ``'landscape'``
        Distance or dissimilarity function used to define the amplitude of
        a subdiagram as its distance from the (trivial) diagonal diagram:

        - ``'bottleneck'`` and ``'wasserstein'`` refer to the identically named
          perfect-matching--based notions of distance.
        - ``'landscape'`` refers to the :math:`L^p` distance between
          persistence landscapes.
        - ``'betti'`` refers to the :math:`L^p` distance between Betti curves.
        - ``'heat'`` refers to the :math:`L^p` distance between
          Gaussian-smoothed diagrams.
        - ``'silhouette'`` refers to the :math:`L^p` distance between
          silhouettes.
        - ``'persistence_image'`` refers to the :math:`L^p` distance between
          Gaussian-smoothed diagrams represented on birth-persistence axes.

    metric_params : dict or None, optional, default: ``None``
        Additional keyword arguments for the metric function (passing
        ``None`` is equivalent to passing the defaults described below):

        - If ``metric == 'bottleneck'`` there are no available arguments.
        - If ``metric == 'wasserstein'`` the only argument is `p` (float,
          default: ``2.``).
        - If ``metric == 'landscape'`` the available arguments are `p`
          (float, default: ``2.``), `n_bins` (int, default: ``100``) and
          `n_layers` (int, default: ``1``).
        - If ``metric == 'betti'`` the available arguments are `p` (float,
          default: ``2.``) and `n_bins` (int, default: ``100``).
        - If ``metric == 'heat'`` the available arguments are `p` (float,
          default: ``2.``), `sigma` (float, default: ``1.``) and `n_bins`
          (int, default: ``100``).
        - If ``metric == 'silhouette'`` the available arguments are `p`
          (float, default: ``2.``), `order` (float, default: ``1.``) and
          `n_bins` (int, default: ``100``).
        - If ``metric == 'persistence_image'`` the available arguments are `p`
          (float, default: ``2.``), `sigma` (float, default: ``1.``),
          `n_bins` (int, default: ``100``) and `weight_function`
          (callable or None, default: ``None``).

    order : float or None, optional, default: ``2.``
        If ``None``, :meth:`transform` returns for each diagram a vector of
        amplitudes corresponding to the dimensions in
        :attr:`homology_dimensions_`. Otherwise, the :math:`p`-norm of
        these vectors with :math:`p` equal to `order` is taken.

    n_jobs : int or None, optional, default: ``None``
        The number of jobs to use for the computation. ``None`` means 1 unless
        in a :obj:`joblib.parallel_backend` context. ``-1`` means using all
        processors.

    Attributes
    ----------
    effective_metric_params_ : dict
        Dictionary containing all information present in `metric_params` as
        well as on any relevant quantities computed in :meth:`fit`.

    homology_dimensions_ : list
        Homology dimensions seen in :meth:`fit`, sorted in ascending order.

    See also
    --------
    PairwiseDistance, Scaler, Filtering, \
    BettiCurve, PersistenceLandscape, \
    HeatKernel, Silhouette, \
    gtda.homology.VietorisRipsPersistence

    Notes
    -----
    To compute amplitudes without first splitting the computation between
    different homology dimensions, data should be first transformed by an
    instance of :class:`ForgetDimension`.

    """

    _hyperparameters = {
        'metric': {'type': str, 'in': _AVAILABLE_AMPLITUDE_METRICS.keys()},
        'order': {'type': (Real, type(None)),
                  'in': Interval(0, np.inf, closed='right')},
        'metric_params': {'type': (dict, type(None))}}

    def __init__(self, metric='landscape', metric_params=None, order=2.,
                 n_jobs=None):
        self.metric = metric
        self.metric_params = metric_params
        self.order = order
        self.n_jobs = n_jobs

    def fit(self, X, y=None):
        """Store all observed homology dimensions in
        :attr:`homology_dimensions_` and compute
        :attr:`effective_metric_params`. Then, return the estimator.

        This method is here to implement the usual scikit-learn API and hence
        work in pipelines.

        Parameters
        ----------
        X : ndarray of shape (n_samples, n_features, 3)
            Input data. Array of persistence diagrams, each a collection of
            triples [b, d, q] representing persistent topological features
            through their birth (b), death (d) and homology dimension (q).
            It is important that, for each possible homology dimension, the
            number of triples for which q equals that homology dimension is
            constants across the entries of X.

        y : None
            There is no need for a target in a transformer, yet the pipeline
            API requires this parameter.

        Returns
        -------
        self : object

        """
        X = check_diagrams(X)
        validate_params(
            self.get_params(), self._hyperparameters, exclude=['n_jobs'])

        if self.metric_params is None:
            self.effective_metric_params_ = {}
        else:
            self.effective_metric_params_ = self.metric_params.copy()
        validate_params(self.effective_metric_params_,
                        _AVAILABLE_AMPLITUDE_METRICS[self.metric])

        self.homology_dimensions_ = sorted(set(X[0, :, 2]))

        self.effective_metric_params_['samplings'], \
            self.effective_metric_params_['step_sizes'] = \
            _bin(X, metric=self.metric, **self.effective_metric_params_)

        if self.metric == 'persistence_image':
            self.effective_metric_params_['weights'] = \
                _calculate_weights(X, **self.effective_metric_params_)

        return self

    def transform(self, X, y=None):
        """Compute the amplitudes or amplitude vectors of diagrams in `X`.

        Parameters
        ----------
        X : ndarray of shape (n_samples, n_features, 3)
            Input data. Array of persistence diagrams, each a collection of
            triples [b, d, q] representing persistent topological features
            through their birth (b), death (d) and homology dimension (q).
            It is important that, for each possible homology dimension, the
            number of triples for which q equals that homology dimension is
            constants across the entries of X.

        y : None
            There is no need for a target in a transformer, yet the pipeline
            API requires this parameter.

        Returns
        -------
        Xt : ndarray of shape (n_samples, n_homology_dimensions) if `order` \
            is ``None``, else (n_samples, 1)
            Amplitudes or amplitude vectors of the diagrams in `X`. In the
            second case, index i along axis 1 corresponds to the i-th
            homology dimension in :attr:`homology_dimensions_`.

        """
        check_is_fitted(self)
        Xt = check_diagrams(X, copy=True)

        Xt = _parallel_amplitude(Xt, self.metric,
                                 self.effective_metric_params_,
                                 self.homology_dimensions_,
                                 self.n_jobs)
        if self.order is None:
            return Xt
        Xt = np.linalg.norm(Xt, axis=1, ord=self.order).reshape(-1, 1)
        return Xt<|MERGE_RESOLUTION|>--- conflicted
+++ resolved
@@ -25,14 +25,10 @@
     Given a persistence diagrams consisting of birth-death-dimension triples
     [b, d, q], subdiagrams corresponding to distinct homology dimensions are
     considered separately, and their respective persistence entropies are
-<<<<<<< HEAD
-    calculated as the (base 2) Shannon entropies of the normalized collections
-    of differences d - b ("lifetimes"). Optionally, the entropies can be
-    further normalized according to a simple heuristic, see `normalize`.
-=======
     calculated as the (base 2) Shannon entropies of the collections of
-    differences d - b, normalized by the sum of all such differences.
->>>>>>> 7ace36ec
+    differences d - b ("lifetimes"), normalized by the sum of all such
+    differences. Optionally, these entropies can be normalized according to a 
+    simple heuristic, see `normalize`.
 
     Input collections of persistence diagrams for this transformer must satisfy
     certain requirements, see e.g. :meth:`fit`.
@@ -50,13 +46,10 @@
         Can aid comparison between diagrams in an input collection when these
         have different numbers of (non-trivial) points. [1]_
 
-<<<<<<< HEAD
     nan_fill_value : float or None, optional, default: ``None``
         If a float, (normalized) persistence entropies initially computed as
         ``numpy.nan`` are replaced with this value.
 
-=======
->>>>>>> 7ace36ec
     n_jobs : int or None, optional, default: ``None``
         The number of jobs to use for the computation. ``None`` means 1 unless
         in a :obj:`joblib.parallel_backend` context. ``-1`` means using all
@@ -82,7 +75,6 @@
 
     """
 
-<<<<<<< HEAD
     _hyperparameters = {
         'normalize': {'type': bool},
         'nan_fill_value': {'type': (Real, type(None))}}
@@ -102,19 +94,6 @@
         if nan_fill_value is not None:
             np.nan_to_num(X_entropy, nan=nan_fill_value, copy=False)
         X_entropy = X_entropy[:, None]
-=======
-    def __init__(self, normalize=False, n_jobs=None):
-        self.normalize = normalize
-        self.n_jobs = n_jobs
-
-    @staticmethod
-    def _persistence_entropy(X, normalize=False):
-        X_lifespan = X[:, :, 1] - X[:, :, 0]
-        X_entropy = entropy(X_lifespan, base=2, axis=1).reshape(-1, 1)
-        if normalize:
-            lifespan_sums = np.sum(X_lifespan, axis=1).reshape(-1, 1)
-            X_entropy /= np.log2(lifespan_sums)
->>>>>>> 7ace36ec
         return X_entropy
 
     def fit(self, X, y=None):
@@ -180,7 +159,6 @@
         check_is_fitted(self)
         X = check_diagrams(X)
 
-<<<<<<< HEAD
         with np.errstate(divide='ignore', invalid='ignore'):
             Xt = Parallel(n_jobs=self.n_jobs)(
                 delayed(self._persistence_entropy)(
@@ -192,15 +170,6 @@
                 for s in gen_even_slices(len(X), effective_n_jobs(self.n_jobs))
                 )
         Xt = np.concatenate(Xt).reshape(self._n_dimensions, len(X)).T
-=======
-        Xt = Parallel(n_jobs=self.n_jobs)(
-            delayed(self._persistence_entropy)(_subdiagrams(X[s], [dim]),
-                                               normalize=self.normalize)
-            for dim in self.homology_dimensions_
-            for s in gen_even_slices(len(X), effective_n_jobs(self.n_jobs))
-            )
-        Xt = np.concatenate(Xt).reshape(self._n_dimensions, X.shape[0]).T
->>>>>>> 7ace36ec
         return Xt
 
 
