--- conflicted
+++ resolved
@@ -4,11 +4,8 @@
 
 from .preprocessing import ForgetDimension, Scaler, Filtering
 from .distance import PairwiseDistance
-<<<<<<< HEAD
-from .features import PersistenceEntropy, Amplitude, TopologicalVector
-=======
-from .features import PersistenceEntropy, Amplitude, NumberOfPoints
->>>>>>> 97d15387
+from .features import PersistenceEntropy, Amplitude, NumberOfPoints, \
+    TopologicalVector
 from .representations import BettiCurve, PersistenceLandscape, HeatKernel, \
     Silhouette, PersistenceImage
 
@@ -19,11 +16,8 @@
     'PairwiseDistance',
     'PersistenceEntropy',
     'Amplitude',
-<<<<<<< HEAD
+    'NumberOfPoints',
     'TopologicalVector',
-=======
-    'NumberOfPoints',
->>>>>>> 97d15387
     'BettiCurve',
     'PersistenceLandscape',
     'HeatKernel',
