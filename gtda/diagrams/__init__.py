"""The module :mod:`gtda.diagrams` implements transformers to preprocess
persistence diagrams, extract features from them, or compute pairwise
distances between diagrams."""

from .preprocessing import ForgetDimension, Scaler, Filtering
from .distance import PairwiseDistance
<<<<<<< HEAD
from .features import PersistenceEntropy, Amplitude, ATOL
=======
from .features import PersistenceEntropy, Amplitude, NumberOfPoints
>>>>>>> 2061e29e
from .representations import BettiCurve, PersistenceLandscape, HeatKernel, \
    Silhouette, PersistenceImage

__all__ = [
    'ForgetDimension',
    'Scaler',
    'Filtering',
    'PairwiseDistance',
    'PersistenceEntropy',
    'Amplitude',
<<<<<<< HEAD
    'ATOL',
=======
    'NumberOfPoints',
>>>>>>> 2061e29e
    'BettiCurve',
    'PersistenceLandscape',
    'HeatKernel',
    'Silhouette',
    'PersistenceImage'
    ]<|MERGE_RESOLUTION|>--- conflicted
+++ resolved
@@ -4,11 +4,7 @@
 
 from .preprocessing import ForgetDimension, Scaler, Filtering
 from .distance import PairwiseDistance
-<<<<<<< HEAD
-from .features import PersistenceEntropy, Amplitude, ATOL
-=======
-from .features import PersistenceEntropy, Amplitude, NumberOfPoints
->>>>>>> 2061e29e
+from .features import PersistenceEntropy, Amplitude, NumberOfPoints, ATOL
 from .representations import BettiCurve, PersistenceLandscape, HeatKernel, \
     Silhouette, PersistenceImage
 
@@ -19,11 +15,8 @@
     'PairwiseDistance',
     'PersistenceEntropy',
     'Amplitude',
-<<<<<<< HEAD
+    'NumberOfPoints',
     'ATOL',
-=======
-    'NumberOfPoints',
->>>>>>> 2061e29e
     'BettiCurve',
     'PersistenceLandscape',
     'HeatKernel',
