--- conflicted
+++ resolved
@@ -9,15 +9,11 @@
 from hypothesis.strategies import integers, floats
 from sklearn.exceptions import NotFittedError
 
-<<<<<<< HEAD
 from hypothesis import given
 from hypothesis.extra.numpy import arrays, array_shapes
 from hypothesis.strategies import floats, integers
-=======
-from gtda.diagrams import PersistenceEntropy, HeatKernel
->>>>>>> da40f96c
 
-from gtda.diagrams import PersistenceEntropy, PersistenceImage
+from gtda.diagrams import PersistenceEntropy, HeatKernel, PersistenceImage
 
 diagram = np.array([[[0, 1, 0], [2, 3, 0], [4, 6, 1], [2, 6, 1]]])
 
@@ -61,7 +57,6 @@
     assert_almost_equal(pi.fit_transform(diagrams)[0], 0)
 
 
-<<<<<<< HEAD
 @given(pts=arrays(dtype=np.float, unique=True,
                   elements=floats(allow_nan=False,
                                   allow_infinity=False,
@@ -74,8 +69,6 @@
         np.sort(pts, axis=1), np.zeros((pts.shape[0], 1))],
         axis=1), axis=0)
     assert np.all(pi.fit_transform(diagrams) >= 0.)
-=======
-    assert_almost_equal(pe.fit_transform(X_pe), X_pe_res)
 
 
 pts_gen = arrays(
@@ -163,5 +156,4 @@
     x_t, x_with_diag_points_t = [hk.transform(x_)
                                  for x_ in [x, x_with_diag_points]]
 
-    assert_almost_equal(x_with_diag_points_t, x_t, decimal=13)
->>>>>>> da40f96c
+    assert_almost_equal(x_with_diag_points_t, x_t, decimal=13)