"""Testing for PersistenceEntropy"""

import numpy as np
import pytest
from numpy.testing import assert_almost_equal
from hypothesis import given
from hypothesis.extra.numpy import arrays
from hypothesis.strategies import integers, floats
from sklearn.exceptions import NotFittedError

<<<<<<< HEAD
from gtda.diagrams import PersistenceEntropy, Silhouette
=======
from gtda.diagrams import PersistenceEntropy, HeatKernel
>>>>>>> 6fa1a58a

X_pe = np.array([[[0, 1, 0], [2, 3, 0], [4, 6, 1], [2, 6, 1]]])


def test_pe_not_fitted():
    pe = PersistenceEntropy()

    with pytest.raises(NotFittedError):
        pe.transform(X_pe)


def test_pe_transform():
    pe = PersistenceEntropy()
    X_pe_res = np.array([[0.69314718, 0.63651417]])

    assert_almost_equal(pe.fit_transform(X_pe), X_pe_res)


<<<<<<< HEAD
def test_silhouette_transform():
    sht = Silhouette(n_values=31, order=1.)
    X_sht_res = np.array([0., 0.05, 0.1, 0.15, 0.2, 0.25, 0.2, 0.15, 0.1,
                          0.05, 0, 0, 0, 0, 0, 0, 0, 0, 0, 0, 0., 0.05,
                          0.1, 0.15, 0.2, 0.25, 0.2, 0.15, 0.1, 0.05, 0.])

    assert_almost_equal(sht.fit_transform(X_pe)[0][0], X_sht_res)
=======
pts_gen = arrays(
    dtype=np.float,
    elements=floats(allow_nan=False,
                    allow_infinity=False,
                    min_value=1.,
                    max_value=10),
    shape=(1, 20, 2), unique=True
)
dims_gen = arrays(
    dtype=np.int,
    elements=integers(min_value=0,
                      max_value=3),
    shape=(1, 20, 1)
)


def _validate_distinct(X):
    unique_values = [np.unique(x[0:2, :]) for x in X]
    if np.any([len(u) < 2 for u in unique_values]):
        raise ValueError("There should be at least two distinct points"
                         "in the persistent diagrams:" +
                         "now, only {} is present".format(*unique_values))
    return 0


def get_input(pts, dims):
    for p in pts:
        try:
            _validate_distinct([pts])
        except ValueError:
            p[0, 0:2] += 0.3
            # add a distinct value, if not provided by hypothesis
    X = np.concatenate([np.sort(pts, axis=2), dims], axis=2)
    return X


def test_all_pts_the_same():
    X = np.zeros((1, 4, 3))
    hk = HeatKernel(sigma=1)
    with pytest.raises(IndexError):
        _ = hk.fit(X).transform(X)


@given(pts_gen, dims_gen)
def test_hk_shape(pts, dims):
    n_values = 10
    x = get_input(pts, dims)

    hk = HeatKernel(sigma=1, n_values=n_values)
    num_dimensions = len(np.unique(dims))
    x_t = hk.fit(x).transform(x)

    assert x_t.shape == (x.shape[0], num_dimensions, n_values, n_values)


@given(pts_gen, dims_gen)
def test_hk_positive(pts, dims):
    """ We expect the points above the PD-diagonal to be non-negative,
    (up to a numerical error)"""
    n_values = 10
    hk = HeatKernel(sigma=1, n_values=n_values)

    x = get_input(pts, dims)
    x_t = hk.fit(x).transform(x)

    assert np.all((np.tril(x_t[:, :, ::-1, :]) + 1e-13) >= 0.)


@given(pts_gen)
def test_hk_with_diag_points(pts):
    """Add points on the diagonal, and verify that we have the same results
    (on the same fitted values)."""
    n_values = 10
    hk = HeatKernel(sigma=1, n_values=n_values)

    x = get_input(pts, np.zeros((pts.shape[0], pts.shape[1], 1)))
    diag_points = np.array([[[2, 2, 0], [3, 3, 0], [7, 7, 0]]])
    x_with_diag_points = np.concatenate([x, diag_points], axis=1)

    # X_total = np.concatenate([X,X_with_diag_points], axis =0)
    hk = hk.fit(x_with_diag_points)

    x_t, x_with_diag_points_t = [hk.transform(x_)
                                 for x_ in [x, x_with_diag_points]]

    assert_almost_equal(x_with_diag_points_t, x_t, decimal=13)
>>>>>>> 6fa1a58a
<|MERGE_RESOLUTION|>--- conflicted
+++ resolved
@@ -8,11 +8,7 @@
 from hypothesis.strategies import integers, floats
 from sklearn.exceptions import NotFittedError
 
-<<<<<<< HEAD
-from gtda.diagrams import PersistenceEntropy, Silhouette
-=======
-from gtda.diagrams import PersistenceEntropy, HeatKernel
->>>>>>> 6fa1a58a
+from gtda.diagrams import PersistenceEntropy, HeatKernel, Silhouette
 
 X_pe = np.array([[[0, 1, 0], [2, 3, 0], [4, 6, 1], [2, 6, 1]]])
 
@@ -31,7 +27,6 @@
     assert_almost_equal(pe.fit_transform(X_pe), X_pe_res)
 
 
-<<<<<<< HEAD
 def test_silhouette_transform():
     sht = Silhouette(n_values=31, order=1.)
     X_sht_res = np.array([0., 0.05, 0.1, 0.15, 0.2, 0.25, 0.2, 0.15, 0.1,
@@ -39,7 +34,8 @@
                           0.1, 0.15, 0.2, 0.25, 0.2, 0.15, 0.1, 0.05, 0.])
 
     assert_almost_equal(sht.fit_transform(X_pe)[0][0], X_sht_res)
-=======
+
+
 pts_gen = arrays(
     dtype=np.float,
     elements=floats(allow_nan=False,
@@ -125,5 +121,4 @@
     x_t, x_with_diag_points_t = [hk.transform(x_)
                                  for x_ in [x, x_with_diag_points]]
 
-    assert_almost_equal(x_with_diag_points_t, x_t, decimal=13)
->>>>>>> 6fa1a58a
+    assert_almost_equal(x_with_diag_points_t, x_t, decimal=13)