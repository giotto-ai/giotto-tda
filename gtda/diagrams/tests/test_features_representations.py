--- conflicted
+++ resolved
@@ -10,12 +10,9 @@
 from numpy.testing import assert_almost_equal
 from sklearn.exceptions import NotFittedError
 
-<<<<<<< HEAD
-from gtda.diagrams import PersistenceEntropy, ComplexPolynomial, BettiCurve, \
-=======
-from gtda.diagrams import PersistenceEntropy, NumberOfPoints, BettiCurve, \
->>>>>>> 2061e29e
-    PersistenceLandscape, HeatKernel, PersistenceImage, Silhouette
+from gtda.diagrams import PersistenceEntropy, NumberOfPoints, \
+    ComplexPolynomial, BettiCurve, PersistenceLandscape, HeatKernel, \
+    PersistenceImage, Silhouette
 
 pio.renderers.default = 'plotly_mimetype'
 
@@ -28,12 +25,9 @@
 
 
 @pytest.mark.parametrize('transformer',
-<<<<<<< HEAD
-                         [PersistenceEntropy(), ComplexPolynomial(),
-=======
                          [PersistenceEntropy(), NumberOfPoints(),
->>>>>>> 2061e29e
-                          BettiCurve(), PersistenceLandscape(), HeatKernel(),
+                          ComplexPolynomial(), BettiCurve(),
+                          PersistenceLandscape(), HeatKernel(),
                           PersistenceImage(), Silhouette()])
 def test_not_fitted(transformer):
     with pytest.raises(NotFittedError):
@@ -91,21 +85,20 @@
     assert_almost_equal(pe_normalize.fit_transform(X), diagram_res)
 
 
-<<<<<<< HEAD
+@pytest.mark.parametrize('n_jobs', [1, 2, -1])
+def test_nop_transform(n_jobs):
+    nop = NumberOfPoints(n_jobs=n_jobs)
+    diagram_res = np.array([[2, 2]])
+
+    assert_almost_equal(nop.fit_transform(X), diagram_res)
+
+
 @pytest.mark.parametrize('n_coefficients', [2, [2, 2]])
 def test_cp_transform(n_coefficients):
     cp = ComplexPolynomial(n_coefficients=n_coefficients, polynomial_type='R')
     diagram_res = np.array([[-2., -3., -4., 2., -6., -28., -12., 36.]])
 
     assert_almost_equal(cp.fit_transform(X), diagram_res)
-=======
-@pytest.mark.parametrize('n_jobs', [1, 2, -1])
-def test_nop_transform(n_jobs):
-    nop = NumberOfPoints(n_jobs=n_jobs)
-    diagram_res = np.array([[2, 2]])
-
-    assert_almost_equal(nop.fit_transform(X), diagram_res)
->>>>>>> 2061e29e
 
 
 @pytest.mark.parametrize('n_bins', list(range(10, 51, 10)))
