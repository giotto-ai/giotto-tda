--- conflicted
+++ resolved
@@ -11,12 +11,8 @@
 from sklearn.exceptions import NotFittedError
 
 from gtda.diagrams import PersistenceEntropy, NumberOfPoints, \
-<<<<<<< HEAD
-    TopologicalVector, BettiCurve, PersistenceLandscape, HeatKernel, \
-=======
-    ComplexPolynomial, BettiCurve, PersistenceLandscape, HeatKernel, \
->>>>>>> 910e379d
-    PersistenceImage, Silhouette
+    ComplexPolynomial, TopologicalVector, BettiCurve, PersistenceLandscape, \
+    HeatKernel, PersistenceImage, Silhouette
 
 pio.renderers.default = 'plotly_mimetype'
 
@@ -30,13 +26,10 @@
 
 @pytest.mark.parametrize('transformer',
                          [PersistenceEntropy(), NumberOfPoints(),
-<<<<<<< HEAD
-                          TopologicalVector(), BettiCurve(),
-=======
-                          ComplexPolynomial(), BettiCurve(),
->>>>>>> 910e379d
-                          PersistenceLandscape(), HeatKernel(),
-                          PersistenceImage(), Silhouette()])
+                          ComplexPolynomial(), TopologicalVector(),
+                          BettiCurve(), PersistenceLandscape(),
+                          HeatKernel(), PersistenceImage(),
+                          Silhouette()])
 def test_not_fitted(transformer):
     with pytest.raises(NotFittedError):
         transformer.transform(X)
@@ -101,16 +94,6 @@
     assert_almost_equal(nop.fit_transform(X), diagram_res)
 
 
-<<<<<<< HEAD
-@pytest.mark.parametrize('n_jobs', [1, 2, -1])
-def test_tv_transform(n_jobs):
-    tv = TopologicalVector(n_distances=3, n_jobs=n_jobs)
-    diagram_res = np.array([[0.5, 0., 0., 2, 0., 0.]])
-
-    assert_almost_equal(tv.fit_transform(X), diagram_res)
-
-    
-=======
 @pytest.mark.parametrize('n_coefficients', [2, [2, 2]])
 def test_cp_transform(n_coefficients):
     cp = ComplexPolynomial(n_coefficients=n_coefficients, polynomial_type='R')
@@ -144,7 +127,14 @@
     assert_almost_equal(cp.fit_transform(X), diagram_res)
 
 
->>>>>>> 910e379d
+@pytest.mark.parametrize('n_jobs', [1, 2, -1])
+def test_tv_transform(n_jobs):
+    tv = TopologicalVector(n_distances=3, n_jobs=n_jobs)
+    diagram_res = np.array([[0.5, 0., 0., 2, 0., 0.]])
+
+    assert_almost_equal(tv.fit_transform(X), diagram_res)
+
+    
 @pytest.mark.parametrize('n_bins', list(range(10, 51, 10)))
 @pytest.mark.parametrize('n_jobs', [1, 2, -1])
 def test_bc_transform_shape(n_bins, n_jobs):
