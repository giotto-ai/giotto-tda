--- conflicted
+++ resolved
@@ -270,11 +270,7 @@
 
     distance_matrices = np.concatenate(distance_matrices, axis=0)
     distance_matrices = np.stack(
-<<<<<<< HEAD
-        [distance_matrices[i * X2.shape[0]:(i + 1) * X2.shape[0], :]
-=======
         [distance_matrices[:, i * n_columns:(i + 1) * n_columns]
->>>>>>> 1c24ce3a
          for i in range(len(homology_dimensions))],
         axis=2)
     return distance_matrices
