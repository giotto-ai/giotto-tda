# License: GNU AGPLv3

import numpy as np
from giotto_bottleneck import bottleneck_distance
from giotto_wasserstein import wasserstein_distance
from joblib import Parallel, delayed, effective_n_jobs
from scipy.ndimage import gaussian_filter
from scipy.spatial.distance import cdist, pdist, squareform
from sklearn.utils import gen_even_slices
from sklearn.utils.validation import _num_samples

from ._utils import _subdiagrams, _sample_image


def silhouettes(diagrams, sampling, order, **kwargs):
    """Input: a batch of persistence diagrams with a oneD sampling"""
    sampling = np.transpose(sampling, axes=(1, 2, 0))
    weights = np.diff(diagrams, axis=2)[:, :, 0:1]**order
    total_weights = np.sum(weights, axis=1)
    midpoints = (diagrams[:, :, 1:2] + diagrams[:, :, 0:1]) / 2.
    heights = (diagrams[:, :, 1:2] - diagrams[:, :, 0:1]) / 2.
    fibers = np.maximum(-np.abs(sampling - midpoints) + heights, 0)
    fibers_weighted_sum = np.sum(weights*fibers, axis=1)/total_weights
    return fibers_weighted_sum


def betti_curves(diagrams, sampling):
    born = sampling >= diagrams[:, :, 0]
    not_dead = sampling < diagrams[:, :, 1]
    alive = np.logical_and(born, not_dead)
    betti = np.sum(alive, axis=2).T
    return betti


def landscapes(diagrams, sampling, n_layers):
    n_points = diagrams.shape[1]

    midpoints = (diagrams[:, :, 1] + diagrams[:, :, 0]) / 2.0
    heights = (diagrams[:, :, 1] - diagrams[:, :, 0]) / 2.0
    fibers = np.maximum(-np.abs(sampling - midpoints) + heights, 0)
    top_pos = range(-min(n_layers, n_points), 0)
    fibers.partition(top_pos, axis=2)
    fibers = np.flip(fibers[:, :, -n_layers:], axis=2)
    fibers = np.transpose(fibers, (1, 2, 0))
    pad_with = ((0, 0), (0, max(0, n_layers - n_points)), (0, 0))
    fibers = np.pad(fibers, pad_with, "constant", constant_values=0)
    return fibers


def _heat(heat, sampled_diag, sigma):
    _sample_image(heat, sampled_diag)  # modifies `heat` inplace
    heat = gaussian_filter(heat, sigma, mode="reflect")


def heats(diagrams, sampling, step_size, sigma):
    heats_ = np.zeros((diagrams.shape[0],
                       sampling.shape[0], sampling.shape[0]))

    diagrams[diagrams < sampling[0, 0]] = sampling[0, 0]
    diagrams[diagrams > sampling[-1, 0]] = sampling[-1, 0]
    diagrams = np.array((diagrams - sampling[0, 0]) / step_size,
                        dtype=int)

    [_heat(heats_[i], sampled_diag, sigma)
        for i, sampled_diag in enumerate(diagrams)]

    heats_ = heats_ - np.transpose(heats_, (0, 2, 1))
    heats_ = np.rot90(heats_, k=1, axes=(1, 2))
    return heats_


<<<<<<< HEAD
def silhouette_distances(diagrams_1, diagrams_2, sampling, step_size,
                         p=2., **kwargs):
    silhouette_1 = silhouettes(diagrams_1, sampling, p)
    if np.array_equal(diagrams_1, diagrams_2):
        unnorm_dist = squareform(pdist(silhouette_1, 'minkowski', p=p))
    else:
        silhouette_2 = silhouettes(diagrams_2, sampling, p)
        unnorm_dist = cdist(silhouette_1, silhouette_2, 'minkowski', p=p)
    return (step_size ** (1 / p)) * unnorm_dist


def betti_distances(diagrams_1, diagrams_2, sampling, step_size,
                    p=2., **kwargs):
=======
def persistence_images(diagrams, sampling, step_size, weights, sigma):
    persistence_images_ = np.zeros((diagrams.shape[0],
                                    sampling.shape[0], sampling.shape[0]))
    # Transform diagrams from (birth, death, dim) to (birth, persistence, dim)
    diagrams[:, :, 1] = diagrams[:, :, 1] - diagrams[:, :, 0]

    for axis in [0, 1]:
        # Set the values outside of the sampling range to the sampling range.
        diagrams[:, :, axis][diagrams[:, :, axis]
                             < sampling[0, axis]] = sampling[0, axis]
        diagrams[:, :, axis][diagrams[:, :, axis]
                             > sampling[-1, axis]] = sampling[-1, axis]
        # Convert into pixel
        diagrams[:, :, axis] = np.array(
            (diagrams[:, :, axis] - sampling[0, axis]) / step_size[axis],
            dtype=int)

    [_heat(persistence_images_[i], sampled_diag, sigma)
        for i, sampled_diag in enumerate(diagrams)]

    persistence_images_ *= weights / np.max(weights)
    persistence_images_ = np.rot90(persistence_images_, k=1, axes=(1, 2))
    return persistence_images_


def betti_distances(diagrams_1, diagrams_2, sampling,
                    step_size, p=2.0, **kwargs):
>>>>>>> 6180e640
    betti_curves_1 = betti_curves(diagrams_1, sampling)
    if np.array_equal(diagrams_1, diagrams_2):
        unnorm_dist = squareform(pdist(betti_curves_1,
                                       "minkowski", p=p))
        return (step_size ** (1 / p)) * unnorm_dist
    betti_curves_2 = betti_curves(diagrams_2, sampling)
    unnorm_dist = cdist(betti_curves_1, betti_curves_2,
                        "minkowski", p=p)
    return (step_size ** (1 / p)) * unnorm_dist


def landscape_distances(diagrams_1, diagrams_2, sampling, step_size,
                        p=2.0, n_layers=1, **kwargs):
    n_samples_1, n_points_1 = diagrams_1.shape[:2]
    n_layers_1 = min(n_layers, n_points_1)
    if np.array_equal(diagrams_1, diagrams_2):
        ls_1 = landscapes(diagrams_1, sampling,
                          n_layers_1).reshape(n_samples_1, -1)
        unnorm_dist = squareform(pdist(ls_1, "minkowski", p=p))
        return (step_size ** (1 / p)) * unnorm_dist
    n_samples_2, n_points_2 = diagrams_2.shape[:2]
    n_layers_2 = min(n_layers, n_points_2)
    n_layers = max(n_layers_1, n_layers_2)
    ls_1 = landscapes(diagrams_1, sampling,
                      n_layers).reshape(n_samples_1, -1)
    ls_2 = landscapes(diagrams_2, sampling,
                      n_layers).reshape(n_samples_2, -1)
    unnorm_dist = cdist(ls_1, ls_2, "minkowski", p=p)
    return (step_size ** (1 / p)) * unnorm_dist


def bottleneck_distances(diagrams_1, diagrams_2, delta=0.01, **kwargs):
    return np.array([[bottleneck_distance(
        diagram_1[diagram_1[:, 0] != diagram_1[:, 1]],
        diagram_2[diagram_2[:, 0] != diagram_2[:, 1]],
        delta) for diagram_2 in diagrams_2] for diagram_1 in diagrams_1])


def wasserstein_distances(diagrams_1, diagrams_2, p=2, delta=0.01, **kwargs):
    return np.array([[wasserstein_distance(
        diagram_1[diagram_1[:, 0] != diagram_1[:, 1]],
        diagram_2[diagram_2[:, 0] != diagram_2[:, 1]],
        p, delta,) for diagram_2 in diagrams_2] for diagram_1 in diagrams_1])


def heat_distances(diagrams_1, diagrams_2, sampling, step_size,
                   sigma=1.0, p=2.0, **kwargs):
    sampling_ = np.copy(sampling.reshape((-1,)))
    heat_1 = heats(diagrams_1, sampling_, step_size, sigma).reshape(
        diagrams_1.shape[0], -1)
    if np.array_equal(diagrams_1, diagrams_2):
        unnorm_dist = squareform(pdist(heat_1, "minkowski", p=p))
        return (step_size ** (1 / p)) * unnorm_dist
    heat_2 = heats(diagrams_2, sampling_, step_size, sigma).reshape(
        diagrams_2.shape[0], -1)
    unnorm_dist = cdist(heat_1, heat_2, "minkowski", p=p)
    return (step_size ** (1 / p)) * unnorm_dist


<<<<<<< HEAD
implemented_metric_recipes = {'bottleneck': bottleneck_distances,
                              'wasserstein': wasserstein_distances,
                              'landscape': landscape_distances,
                              'betti': betti_distances,
                              'heat': heat_distances,
                              'silhouette': silhouette_distances}
=======
def persistence_image_distances(diagrams_1, diagrams_2, sampling, step_size,
                                weight_function=lambda x: x, sigma=1.0, p=2.0,
                                **kwargs):
    sampling_ = np.copy(sampling.reshape((-1,)))
    weights = weight_function(sampling_ - sampling_[0])
    persistence_image_1 = persistence_images(diagrams_1, sampling_, step_size,
                                             weights, sigma).reshape(
                                                 diagrams_1.shape[0], -1)
    if np.array_equal(diagrams_1, diagrams_2):
        unnorm_dist = squareform(pdist(persistence_image_1,
                                       "minkowski", p=p))
        return (step_size ** (1 / p)) * unnorm_dist
    persistence_image_2 = persistence_images(diagrams_2, sampling_, step_size,
                                             weights, sigma,).reshape(
                                                 diagrams_2.shape[0], -1)
    unnorm_dist = cdist(persistence_image_1, persistence_image_2,
                        "minkowski", p=p)
    return (step_size ** (1 / p)) * unnorm_dist


implemented_metric_recipes = {
    "bottleneck": bottleneck_distances,
    "wasserstein": wasserstein_distances,
    "landscape": landscape_distances,
    "betti": betti_distances,
    "heat": heat_distances,
    "persistence_image": persistence_image_distances,
}
>>>>>>> 6180e640


def _matrix_wrapper(distance_func, distance_matrices, slice_, dim,
                    *args, **kwargs):
    distance_matrices[:, slice_, int(dim)] = distance_func(*args,
                                                           **kwargs)


def _parallel_pairwise(X1, X2, metric, metric_params,
                       homology_dimensions, n_jobs):
    metric_func = implemented_metric_recipes[metric]
    effective_metric_params = metric_params.copy()
    none_dict = {dim: None for dim in homology_dimensions}
    samplings = effective_metric_params.pop("samplings",
                                            none_dict)
    step_sizes = effective_metric_params.pop("step_sizes",
                                             none_dict)

    if X2 is None:
        X2 = X1

    distance_matrices = Parallel(n_jobs=n_jobs)(
        delayed(metric_func)(_subdiagrams(X1, [dim], remove_dim=True),
                             _subdiagrams(X2[s], [dim], remove_dim=True),
                             sampling=samplings[dim],
                             step_size=step_sizes[dim],
                             **effective_metric_params)
        for dim in homology_dimensions
        for s in gen_even_slices(X2.shape[0], effective_n_jobs(n_jobs)))

    distance_matrices = np.concatenate(distance_matrices, axis=1)
    distance_matrices = np.stack([distance_matrices[:, i * X2.shape[0]:(i + 1)
                                                    * X2.shape[0]]
                                  for i in range(len(homology_dimensions))],
                                 axis=2)
    return distance_matrices


<<<<<<< HEAD
def silhouette_amplitudes(diagrams, sampling, step_size, p=2., **kwargs):
    sht = silhouettes(diagrams, sampling, p)
    return (step_size ** (1 / p)) * np.linalg.norm(sht, axis=1, ord=p)


def betti_amplitudes(diagrams, sampling, step_size, p=2., **kwargs):
=======
def betti_amplitudes(diagrams, sampling, step_size, p=2.0, **kwargs):
>>>>>>> 6180e640
    bcs = betti_curves(diagrams, sampling)
    return (step_size ** (1 / p)) * np.linalg.norm(bcs, axis=1, ord=p)


def landscape_amplitudes(diagrams, sampling, step_size, p=2.0, n_layers=1,
                         **kwargs):
    ls = landscapes(diagrams, sampling, n_layers).reshape(len(diagrams),
                                                          -1)
    return (step_size ** (1 / p)) * np.linalg.norm(ls, axis=1, ord=p)


def bottleneck_amplitudes(diagrams, **kwargs):
    dists_to_diago = np.sqrt(2) / 2.0 * (diagrams[:, :, 1] - diagrams[:, :, 0])
    return np.linalg.norm(dists_to_diago, axis=1, ord=np.inf)


def wasserstein_amplitudes(diagrams, p=2.0, **kwargs):
    dists_to_diago = np.sqrt(2) / 2.0 * (diagrams[:, :, 1] - diagrams[:, :, 0])
    return np.linalg.norm(dists_to_diago, axis=1, ord=p)


def heat_amplitudes(diagrams, sampling, step_size, sigma=1.0, p=2.0, **kwargs):
    heat = heats(diagrams, sampling, step_size, sigma)
    return np.linalg.norm(heat, axis=(1, 2), ord=p)


<<<<<<< HEAD
implemented_amplitude_recipes = {'bottleneck': bottleneck_amplitudes,
                                 'wasserstein': wasserstein_amplitudes,
                                 'landscape': landscape_amplitudes,
                                 'betti': betti_amplitudes,
                                 'heat': heat_amplitudes,
                                 'silhouette': silhouette_amplitudes}
=======
def persistence_image_amplitudes(diagrams, sampling, step_size,
                                 weight_function=lambda x: x, sigma=1.0, p=2.0,
                                 **kwargs):
    persistence_image = persistence_images(diagrams, sampling, step_size,
                                           weight_function, sigma)
    return np.linalg.norm(persistence_image, axis=(1, 2), ord=p)


implemented_amplitude_recipes = {
    "bottleneck": bottleneck_amplitudes,
    "wasserstein": wasserstein_amplitudes,
    "landscape": landscape_amplitudes,
    "betti": betti_amplitudes,
    "heat": heat_amplitudes,
    "persistence_image": persistence_images,
}
>>>>>>> 6180e640


def _arrays_wrapper(amplitude_func, amplitude_arrays, slice_, dim,
                    *args, **kwargs):
    amplitude_arrays[slice_, int(dim)] = amplitude_func(*args,
                                                        **kwargs)


def _parallel_amplitude(X, metric, metric_params,
                        homology_dimensions, n_jobs):
    amplitude_func = implemented_amplitude_recipes[metric]
    effective_metric_params = metric_params.copy()
    none_dict = {dim: None for dim in homology_dimensions}
    samplings = effective_metric_params.pop("samplings", none_dict)
    step_sizes = effective_metric_params.pop("step_sizes", none_dict)

    amplitude_arrays = Parallel(n_jobs=n_jobs)(
        delayed(amplitude_func)(
            _subdiagrams(X, [dim], remove_dim=True)[s],
            sampling=samplings[dim], step_size=step_sizes[dim],
            **effective_metric_params)
        for dim in homology_dimensions
        for s in gen_even_slices(_num_samples(X), effective_n_jobs(n_jobs)))

    amplitude_arrays = (np.concatenate(amplitude_arrays).reshape(
        len(homology_dimensions), X.shape[0]).T)

    return amplitude_arrays<|MERGE_RESOLUTION|>--- conflicted
+++ resolved
@@ -69,7 +69,6 @@
     return heats_
 
 
-<<<<<<< HEAD
 def silhouette_distances(diagrams_1, diagrams_2, sampling, step_size,
                          p=2., **kwargs):
     silhouette_1 = silhouettes(diagrams_1, sampling, p)
@@ -81,9 +80,6 @@
     return (step_size ** (1 / p)) * unnorm_dist
 
 
-def betti_distances(diagrams_1, diagrams_2, sampling, step_size,
-                    p=2., **kwargs):
-=======
 def persistence_images(diagrams, sampling, step_size, weights, sigma):
     persistence_images_ = np.zeros((diagrams.shape[0],
                                     sampling.shape[0], sampling.shape[0]))
@@ -111,7 +107,6 @@
 
 def betti_distances(diagrams_1, diagrams_2, sampling,
                     step_size, p=2.0, **kwargs):
->>>>>>> 6180e640
     betti_curves_1 = betti_curves(diagrams_1, sampling)
     if np.array_equal(diagrams_1, diagrams_2):
         unnorm_dist = squareform(pdist(betti_curves_1,
@@ -171,14 +166,6 @@
     return (step_size ** (1 / p)) * unnorm_dist
 
 
-<<<<<<< HEAD
-implemented_metric_recipes = {'bottleneck': bottleneck_distances,
-                              'wasserstein': wasserstein_distances,
-                              'landscape': landscape_distances,
-                              'betti': betti_distances,
-                              'heat': heat_distances,
-                              'silhouette': silhouette_distances}
-=======
 def persistence_image_distances(diagrams_1, diagrams_2, sampling, step_size,
                                 weight_function=lambda x: x, sigma=1.0, p=2.0,
                                 **kwargs):
@@ -206,8 +193,8 @@
     "betti": betti_distances,
     "heat": heat_distances,
     "persistence_image": persistence_image_distances,
+    'silhouette': silhouette_distances,
 }
->>>>>>> 6180e640
 
 
 def _matrix_wrapper(distance_func, distance_matrices, slice_, dim,
@@ -246,16 +233,12 @@
     return distance_matrices
 
 
-<<<<<<< HEAD
 def silhouette_amplitudes(diagrams, sampling, step_size, p=2., **kwargs):
     sht = silhouettes(diagrams, sampling, p)
     return (step_size ** (1 / p)) * np.linalg.norm(sht, axis=1, ord=p)
 
 
-def betti_amplitudes(diagrams, sampling, step_size, p=2., **kwargs):
-=======
 def betti_amplitudes(diagrams, sampling, step_size, p=2.0, **kwargs):
->>>>>>> 6180e640
     bcs = betti_curves(diagrams, sampling)
     return (step_size ** (1 / p)) * np.linalg.norm(bcs, axis=1, ord=p)
 
@@ -282,14 +265,6 @@
     return np.linalg.norm(heat, axis=(1, 2), ord=p)
 
 
-<<<<<<< HEAD
-implemented_amplitude_recipes = {'bottleneck': bottleneck_amplitudes,
-                                 'wasserstein': wasserstein_amplitudes,
-                                 'landscape': landscape_amplitudes,
-                                 'betti': betti_amplitudes,
-                                 'heat': heat_amplitudes,
-                                 'silhouette': silhouette_amplitudes}
-=======
 def persistence_image_amplitudes(diagrams, sampling, step_size,
                                  weight_function=lambda x: x, sigma=1.0, p=2.0,
                                  **kwargs):
@@ -305,8 +280,8 @@
     "betti": betti_amplitudes,
     "heat": heat_amplitudes,
     "persistence_image": persistence_images,
+    'silhouette': silhouette_amplitudes,
 }
->>>>>>> 6180e640
 
 
 def _arrays_wrapper(amplitude_func, amplitude_arrays, slice_, dim,
