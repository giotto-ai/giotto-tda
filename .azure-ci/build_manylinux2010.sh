--- conflicted
+++ resolved
@@ -1,13 +1,7 @@
 #!/bin/bash
-<<<<<<< HEAD
 set -e
-
-docker run -d -i -t -e python_ver=$PYTHON_VER --name manylinux10 -v `pwd`:/io quay.io/pypa/manylinux2010_x86_64 /bin/bash
-docker exec manylinux10 sh -c "sh /io/.azure-ci/docker_scripts.sh"
-=======
 docker run -t --rm -e python_ver=$PYTHON_VER \
 	-v `pwd`:/io \
 	-v "${CCACHE_DIR}":/root/.ccache/  \
 	quay.io/pypa/manylinux2010_x86_64 \
-	/bin/bash -c "bash /io/.azure-ci/docker_scripts.sh"
->>>>>>> 37abb246
+	/bin/bash -c "bash /io/.azure-ci/docker_scripts.sh"