--- conflicted
+++ resolved
@@ -46,15 +46,10 @@
 pip uninstall -y giotto-tda-nightly
 
 # Build wheels
-<<<<<<< HEAD
 pip install wheel==0.34.1 auditwheel==3.1.0
-python setup.py sdist bdist_wheel
+python setup.py bdist_wheel
 
 # Repair wheels with auditwheel
 auditwheel repair dist/*whl -w dist/
 # remove wheels that are not manylinux2010
-rm -rf dist/*-linux*.whl
-=======
-pip install wheel
-python setup.py bdist_wheel
->>>>>>> b543bf85
+rm -rf dist/*-linux*.whl