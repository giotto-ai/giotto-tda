#!/bin/bash

set -x

# Upgrading pip and setuptools, TODO: Monitor status of pip versions
PYTHON_PATH=$(eval find "/opt/python/*${python_ver}*" -print)
export PATH=${PYTHON_PATH}/bin:${PATH}
pip install --upgrade pip==19.3.1 setuptools

# Install CMake
pip install cmake

<<<<<<< HEAD
# Install dependencies for python-igraph
yum install -y libxml2 libxml2-devel zlib1g-devel bison flex ccache

# Setup ccache
mkdir /ccache
ln -s /usr/bin/ccache /ccache/gcc
ln -s /usr/bin/ccache /ccache/g++
ln -s /usr/bin/ccache /ccache/cc
ln -s /usr/bin/ccache /ccache/c++
export PATH="/ccache/:$PATH"
# maximum cache size and compression
ccache -M 1024M
export CCACHE_COMPRESS=1

ccache -s

=======
>>>>>>> 33ed9487
# Install boost
yum install -y wget tar
wget https://dl.bintray.com/boostorg/release/1.69.0/source/boost_1_69_0.tar.gz
tar -zxvf /boost_1_69_0.tar.gz
mkdir boost
cd /boost_1_69_0
./bootstrap.sh --prefix=/boost
./b2 install
cd ..

ccache -s

# Help CMake find boost
export BOOST_ROOT=/boost
export Boost_INCLUDE_DIR=/boost/include

# Install and uninstall giotto-tda dev
cd /io
pip install -e ".[tests, doc]"
pip uninstall -y giotto-tda
pip uninstall -y giotto-tda-nightly

# Testing, linting
pytest --cov . --cov-report xml
flake8 --exit-zero /io/

# Building wheels
pip install wheel
python setup.py sdist bdist_wheel<|MERGE_RESOLUTION|>--- conflicted
+++ resolved
@@ -10,11 +10,8 @@
 # Install CMake
 pip install cmake
 
-<<<<<<< HEAD
-# Install dependencies for python-igraph
-yum install -y libxml2 libxml2-devel zlib1g-devel bison flex ccache
-
 # Setup ccache
+yum install -y ccache
 mkdir /ccache
 ln -s /usr/bin/ccache /ccache/gcc
 ln -s /usr/bin/ccache /ccache/g++
@@ -27,8 +24,6 @@
 
 ccache -s
 
-=======
->>>>>>> 33ed9487
 # Install boost
 yum install -y wget tar
 wget https://dl.bintray.com/boostorg/release/1.69.0/source/boost_1_69_0.tar.gz
