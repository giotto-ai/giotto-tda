--- conflicted
+++ resolved
@@ -123,20 +123,8 @@
       python -m pip install --upgrade pip setuptools
     displayName: 'Upgrade pip and setuptools'
 
-<<<<<<< HEAD
-  - bash: |
-      pycairo_url=$(python .azure-ci/python-igraph_dependencies_win.py '$(python_ver)' 'pycairo')
-      igraph_url=$(python .azure-ci/python-igraph_dependencies_win.py '$(python_ver)' 'python-igraph')
-      pip install "$pycairo_url" "$igraph_url"
-    failOnStderr: true
-    displayName: 'Install pycairo and python-igraph'
-
-  - script: pip install -e ".[tests, doc]"
-=======
   - script: |
       pip install -e ".[tests, doc]"
-    failOnStderr: true
->>>>>>> 022e31d5
     displayName: 'Install dev environment'
 
   - script: |
@@ -287,33 +275,16 @@
     displayName: 'Install dev environment'
 
   - script: |
-<<<<<<< HEAD
-      pip uninstall -y giotto-tda
-    condition: eq(variables['nightly_check'], 'false')
-    displayName: 'Uninstall giotto-tda dev'
-=======
       pytest --cov gtda --cov-report xml
       flake8
     failOnStderr: true
     displayName: 'Test dev install with pytest and flake8'
->>>>>>> 022e31d5
 
   - script: |
       set -e
       pip uninstall -y giotto-tda
       pip uninstall -y giotto-tda-nightly
-<<<<<<< HEAD
-    condition: eq(variables['nightly_check'], 'true')
-    displayName: 'Uninstall giotto-tda-nightly dev'
-
-  - script: |
-      set -e
-      pytest --cov gtda --cov-report xml
-      flake8
-    displayName: 'Test with pytest and flake8'
-=======
     displayName: 'Uninstall giotto-tda/giotto-tda-nightly'
->>>>>>> 022e31d5
 
   - script: |
       set -e
@@ -411,34 +382,12 @@
       python -m pip install --upgrade pip setuptools
     displayName: 'Upgrade pip and setuptools'
 
-<<<<<<< HEAD
-  - bash: |
-      set -e
-      pycairo_url=$(python .azure-ci/python-igraph_dependencies_win.py '$(python_ver)' 'pycairo')
-      igraph_url=$(python .azure-ci/python-igraph_dependencies_win.py '$(python_ver)' 'python-igraph')
-      pip install "$pycairo_url" "$igraph_url"
-    displayName: 'Install pycairo and python-igraph'
-
-=======
->>>>>>> 022e31d5
   - script: |
       pip install -e ".[tests, doc]"
     displayName: 'Install dev environment'
 
   - script: |
-<<<<<<< HEAD
-      pip uninstall -y giotto-tda
-    condition: eq(variables['nightly_check'], 'false')
-    displayName: 'Uninstall giotto-tda dev'
-
-  - script: |
-      pip uninstall -y giotto-tda-nightly
-    condition: eq(variables['nightly_check'], 'true')
-    displayName: 'Uninstall giotto-tda-nightly dev'
-
-  - script: |
-=======
->>>>>>> 022e31d5
+      set -e
       pytest --cov gtda --cov-report xml
       flake8
     failOnStderr: true
