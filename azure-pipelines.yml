--- conflicted
+++ resolved
@@ -21,14 +21,7 @@
 
   - script: |
       python -m pip install --upgrade pip setuptools
-<<<<<<< HEAD
-    failOnStderr: true
-    displayName: 'Upgrade pip and setuptools'
-
-  - script: pip install -e ".[dev]"
-=======
       pip install -e ".[tests, doc]"
->>>>>>> effa6672
     failOnStderr: true
     displayName: 'Install dev environment'
 
@@ -76,14 +69,7 @@
 
   - script: |
       python -m pip install --upgrade pip setuptools
-<<<<<<< HEAD
-    failOnStderr: true
-    displayName: 'Upgrade pip and setuptools'
-
-  - script: pip install -e ".[dev]"
-=======
       pip install -e ".[tests, doc]"
->>>>>>> effa6672
     failOnStderr: true
     displayName: 'Install dev environment'
 
@@ -128,15 +114,7 @@
 
   - script: |
       python -m pip install --upgrade pip setuptools
-<<<<<<< HEAD
-    failOnStderr: true
-    displayName: 'Upgrade pip and setuptools'
-
-  - script: |
-      pip install -e ".[dev]"
-=======
       pip install -e ".[tests, doc]"
->>>>>>> effa6672
     failOnStderr: true
     displayName: 'Install dev environment'
 
@@ -281,14 +259,7 @@
 
   - script: |
       python -m pip install --upgrade pip setuptools
-<<<<<<< HEAD
-    failOnStderr: true
-    displayName: 'Upgrade pip and setuptools'
-
-  - script: pip install -e ".[dev]"
-=======
       pip install -e ".[tests, doc]"
->>>>>>> effa6672
     failOnStderr: true
     displayName: 'Install dev environment'
 
@@ -398,15 +369,7 @@
 
   - script: |
       python -m pip install --upgrade pip setuptools
-<<<<<<< HEAD
-    failOnStderr: true
-    displayName: 'Upgrade pip and setuptools'
-
-  - script: |
-      pip install -e ".[dev]"
-=======
       pip install -e ".[tests, doc]"
->>>>>>> effa6672
     failOnStderr: true
     displayName: 'Install dev environment'
 
@@ -440,12 +403,8 @@
     displayName: 'Test the wheels with pytest'
 
   - script: |
-<<<<<<< HEAD
-      cd examples
-      pip install -e ".[examples]"
-=======
-      pip install openml pandas
->>>>>>> effa6672
+      cd examples
+      pip install -e ".[examples]"
       pip install "papermill==1.2.1"
       cd examples
       FOR %%n in (*.ipynb) DO (papermill --start_timeout 2000 %%n -)
