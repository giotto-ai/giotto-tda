--- conflicted
+++ resolved
@@ -87,11 +87,7 @@
 
   - script: |
       brew update
-<<<<<<< HEAD
-      brew install gcc boost ccache
-=======
-      brew install boost
->>>>>>> 079238c5
+      brew install boost ccache
     failOnStderr: true
     displayName: 'Install gcc, boost and ccache'
 
@@ -306,11 +302,7 @@
 
   - script: |
       brew update
-<<<<<<< HEAD
-      brew install gcc boost ccache
-=======
-      brew install boost
->>>>>>> 079238c5
+      brew install boost ccache
     failOnStderr: true
     displayName: 'Install system dependencies'
 
