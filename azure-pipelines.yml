# These jobs are triggered automatically and they test code, examples, and wheels.
# Additional checks can be manually triggered
variables:
  nightlyRelease: $[and(eq(variables['nightly_check'], true), eq(variables['Build.SourceBranch'], 'refs/heads/master'), ne(variables['Build.Reason'], 'PullRequest'))]

trigger:
- master

pr:
- master

jobs:

- job: 'manylinux2010'
  pool:
    vmImage: 'ubuntu-16.04'
  strategy:
    matrix:
      Python36:
        arch: x86_64
        plat: manylinux2010_x86_64
        python_ver: '36'
        python.version: '3.6'
      Python37:
        arch: x86_64
        plat: manylinux2010_x86_64
        python_ver: '37'
        python.version: '3.7'
      Python38:
        arch: x86_64
        plat: manylinux2010_x86_64
        python_ver: '38'
        python.version: '3.8'
      Python39:
        arch: x86_64
        plat: manylinux2010_x86_64
        python_ver: '39'
        python.version: '3.9'
  variables:
    CCACHE_DIR: $(Pipeline.Workspace)/ccache

  steps:
  - task: UsePythonVersion@0
    inputs:
      versionSpec: '$(python.version)'

  - task: Cache@2
    inputs:
      key: '"ccache-wheels-v2021.01.12" | $(Agent.OS) | "$(python.version)"'
      path: $(CCACHE_DIR)
    displayName: ccache

  - bash: |
      set -e
      sed -i "s/'giotto-tda'/'giotto-tda-nightly'/1" setup.py
      sed -i 's/"giotto-tda"/"giotto-tda-nightly"/1' setup.py
      sed -i "s/__version__.*/__version__ = '$(Build.BuildNumber)'/1" gtda/_version.py
    condition: eq(variables.nightlyRelease, true)
    displayName: 'Change name to giotto-tda-nightly'

  - task: Bash@3
    inputs:
      filePath: .azure-ci/build_manylinux2010.sh
    env:
      python_ver: $(python_ver)
      CCACHE_DIR: $(CCACHE_DIR)
    displayName: 'Run docker container, install and uninstall dev environment, test with pytest and flake8, build the wheels'

  - script: |
      set -e
      python -m pip install --upgrade pip
      python -m pip install dist/*manylinux2010*.whl
    displayName: 'Install the wheels'

  - script: |
      set -e
      python -m pip install pandas pytest pytest-cov pytest-azurepipelines pytest-benchmark hypothesis
      mkdir tmp_test_cov
      cd tmp_test_cov
      pytest --pyargs gtda --ignore-glob='*externals*' --no-cov --no-coverage-upload
    condition: eq(variables['test_wheels'], 'true')
    displayName: 'Test the wheels with pytest'

  - script: |
      set -e
      python -m pip install openml matplotlib
      python -m pip install papermill
      cd examples
      for n in *.ipynb
      do
        papermill --start_timeout 2000 $n -
      done
    condition: eq(variables['test_notebooks'], 'true')
    displayName: 'Test jupyter notebooks with papermill'

  - task: CopyFiles@2
    displayName: 'Copy files'
    inputs:
      contents: 'dist/*'
      targetFolder: '$(Build.ArtifactStagingDirectory)'

  - task: PublishBuildArtifacts@1
    displayName: 'Create download link'
    inputs:
      pathToPublish: '$(Build.ArtifactStagingDirectory)'
      artifactName: 'wheel'

  - bash: |
      set -e
      python -m pip install twine
      twine upload -u giotto-learn -p $(pypi_psw) --skip-existing dist/*manylinux2010*.whl
    condition: eq(variables.nightlyRelease, true)
    displayName: 'Upload nightly wheels to PyPI'


- job: 'macOS1015'
  pool:
    vmImage: 'macOS-10.15'
  strategy:
    matrix:
      Python36:
        python.version: '3.6'
      Python37:
        python.version: '3.7'
      Python38:
        python.version: '3.8'
      Python39:
        python.version: '3.9'
  variables:
    CCACHE_DIR: $(Pipeline.Workspace)/ccache

  steps:
  - task: UsePythonVersion@0
    inputs:
      versionSpec: '$(python.version)'

  - bash: |
      set -e
      sed -i.bak "s/'giotto-tda'/'giotto-tda-nightly'/1" setup.py
      sed -i.bak 's/"giotto-tda"/"giotto-tda-nightly"/1' setup.py
      rm setup.py.bak
      sed -i.bak "s/__version__.*/__version__ = '$(Build.BuildNumber)'/1" gtda/_version.py
      rm gtda/_version.py.bak
    condition: eq(variables.nightlyRelease, true)
    displayName: 'Change name to giotto-tda-nightly'

  - task: Cache@2
    inputs:
      key: '"ccache-v2021.01.12" | $(Agent.OS) | "$(python.version)"'
      path: $(CCACHE_DIR)
    displayName: ccache

  # Python and gcc hotfixes following https://github.com/actions/virtual-environments/issues/2322 and https://github.com/actions/virtual-environments/issues/2391
  - script: |
      set -e
      brew update
      rm '/usr/local/bin/2to3'
      brew unlink gcc@8 && brew unlink gcc@9
      brew upgrade      
      brew install boost ccache
    displayName: 'Install system dependencies'

  - script: |
      set -e
      python -m pip install --upgrade pip setuptools
      python -m pip install wheel
      source .azure-ci/setup_ccache.sh
      python -m pip install -e ".[dev]"
      ccache -s
    displayName: 'Install dependencies and dev environment'

  - script: |
      set -e
      pytest gtda --cov --cov-report xml
    displayName: 'Test dev install with pytest, upload coverage report'

  - script: |
      set -e
      flake8
    displayName: 'Test dev install with flake8'

  - script: |
      set -e
      python -m pip uninstall -y giotto-tda
      python -m pip uninstall -y giotto-tda-nightly
    displayName: 'Uninstall giotto-tda/giotto-tda-nightly'

  - script: |
      set -e
      python setup.py bdist_wheel
    displayName: 'Build the wheels'

  - script: python -m pip install dist/*.whl
    displayName: 'Install the wheels'

  - script: |
      set -e
      mkdir tmp_test_cov
      cd tmp_test_cov
      pytest --pyargs gtda --ignore-glob='*externals*' --no-cov --no-coverage-upload
    condition: eq(variables['test_wheels'], 'true')
    displayName: 'Test the wheels with pytest'

  - script: |
      set -e
      python -m pip install -e ".[examples]"
      python -m pip install papermill
      cd examples
      for n in *.ipynb
      do
        papermill --start_timeout 2000 $n -
      done
    condition: eq(variables['test_notebooks'], 'true')
    displayName: 'Test jupyter notebooks with papermill'

  - task: CopyFiles@2
    displayName: 'Copy files'
    inputs:
      contents: 'dist/*'
      targetFolder: '$(Build.ArtifactStagingDirectory)'

  - script: |
      set -e
      python -m pip install twine
      twine check dist/*
    displayName: 'Check distribution with twine'

  - task: PublishBuildArtifacts@1
    displayName: 'Create download link'
    inputs:
      pathToPublish: '$(Build.ArtifactStagingDirectory)'
      artifactName: 'wheel'

  - bash: |
      set -e
      twine upload -u giotto-learn -p $(pypi_psw) --skip-existing dist/*
    condition: eq(variables.nightlyRelease, true)
    displayName: 'Upload nightly wheels to PyPI'


- job: 'win2016'
  pool:
    vmImage: 'vs2017-win2016'
  strategy:
    matrix:
      Python36:
        python_ver: '36'
        python.version: '3.6'
      Python37:
        python_ver: '37'
        python.version: '3.7'
      Python38:
        python_ver: '38'
        python.version: '3.8'
      Python39:
        python.version: '3.9'

  steps:
  - task: UsePythonVersion@0
    inputs:
      versionSpec: '$(python.version)'

  - bash: |
      set -e
      sed -i "s/'giotto-tda'/'giotto-tda-nightly'/1" setup.py
      sed -i 's/"giotto-tda"/"giotto-tda-nightly"/1' setup.py
      sed -i "s/__version__.*/__version__ = '$(Build.BuildNumber)'/1" gtda/_version.py
    condition: eq(variables.nightlyRelease, true)
    displayName: 'Change name to giotto-tda-nightly'

  # Set BOOST_ROOT_PIPELINE to the version used in the pipeline
  # See https://github.com/actions/virtual-environments/issues/687#issuecomment-616345933
  - script: |
      echo "##vso[task.setvariable variable=BOOST_ROOT_PIPELINE]%BOOST_ROOT_1_72_0%"
    displayName: 'Set env variable for boost version'

  - script: |
      python -m pip install --upgrade pip setuptools
      python -m pip install wheel
      python -m pip install -e ".[dev]"
    displayName: 'Install dev environment'

  - script: |
      pytest gtda --no-cov --no-coverage-upload || exit /b
    displayName: 'Test dev install with pytest'

  - script: |
      python -m pip uninstall -y giotto-tda
      python -m pip uninstall -y giotto-tda-nightly
    displayName: 'Uninstall giotto-tda/giotto-tda-nightly'

  - bash: |
      set -e
      sed -i $'s/\r$//' README.rst
      python setup.py bdist_wheel
    displayName: 'Build the wheels'

  - bash: python -m pip install dist/*.whl
    displayName: 'Install the wheels'

  - script: |
      mkdir tmp_test_cov
      cd tmp_test_cov
      pytest --pyargs gtda --ignore-glob='*externals*' --no-cov --no-coverage-upload
    condition: eq(variables['test_wheels'], 'true')
    displayName: 'Test the wheels with pytest'

  - script: |
      python -m pip install -e ".[examples]"
      python -m pip install papermill
      cd examples
      FOR %%n in (*.ipynb) DO (papermill --start_timeout 2000 %%n - || exit /b)
    condition: eq(variables['test_notebooks'], 'true')
    displayName: 'Test jupyter notebooks with papermill'

  - task: CopyFiles@2
    displayName: 'Copy files'
    inputs:
      contents: 'dist/*'
      targetFolder: '$(Build.ArtifactStagingDirectory)'

  - task: PublishBuildArtifacts@1
    displayName: 'Create download link'
    inputs:
      pathToPublish: '$(Build.ArtifactStagingDirectory)'
      artifactName: 'wheel'

  - bash: |
      set -e
      python -m pip install twine
      twine upload -u giotto-learn -p $(pypi_psw) --skip-existing dist/*
    condition: eq(variables.nightlyRelease, true)
<<<<<<< HEAD
    displayName: 'Upload nightly wheels to PyPI'

- job: 'Documentation'
  pool:
    vmImage: 'macOS-10.14'
  strategy:
    matrix:
      Python38:
        python.version: '3.8'
  variables:
    EXECUTE: 'true'
    RUNNOTEBOOKS: TRUE
    VERSION: azure-test
    GITDIR: /tmp/gtda-docs

  steps:
    - task: UsePythonVersion@0
      inputs:
        versionSpec: '$(python.version)'

    - script: |
        set -e
        brew update
        brew install boost
        brew install pandoc-citeproc
      displayName: 'Install system dependencies'
    - script: |
        set -e
        python -m pip install --upgrade pip setuptools
        python -m pip install -e ".[dev,doc,examples]"
      displayName: 'Install dependencies and dev environment'
    - script: |
        set -e
        python -m pip uninstall -y sphinx-rtd-theme
        python -m pip install git+https://github.com/wreise/sphinx_rtd_theme.git@aeafa25faef29b615aa496ed01a427b86412d26e
      displayName: 'Install the custom sphinx_rtd_theme'

    - script: |
        set -e
        cd doc/
        make docs
      displayName: 'Make the documentation (execute notebooks, build html)'
      condition:

    - task: PublishBuildArtifacts@1
      inputs:
        targetPath: doc/build/html
        artifactName: documentation

    - script: |
        ssh-keyscan -t rsa github.com >> ~/.ssh/known_hosts
        displayName: 'Create .ssh/known_hosts'
        condition: ne(variables['Build.Reason'], 'PullRequest')
        - task: InstallSSHKey@0
        inputs:
        knownHostsEntry: ~/.ssh/known_hosts
        sshPublicKey: $(KEY_GTDA-DOCS_PUB)
        sshKeySecureFile: KEY_GTDA-DOCS
      condition: ne(variables['Build.Reason'], 'PullRequest')

    - script: |
        set -e
        cd /tmp/
        git clone git@github.com:giotto-learn/gtda-docs.git
        cd gtda-docs
        git config user.email "maintainers@giotto.ai"
        git config user.name "giotto-maintainers"
        git checkout -b deploytests
      displayName:  'Clone the docs and configure the username'
      condition: ne(variables['Build.Reason'], 'PullRequest')

    - script: |
        set -e
        cd doc/
        if ($(UPDATE_VERSIONS)); then\
        	    make update-versions-list;\
        fi
        make copy-to-docs-location
        make gh-commit
      displayName: 'Add link to the new version in previous docs and publish'
      condition: ne(variables['Build.Reason'], 'PullRequest')

    - script: |
        cd /tmp/gtda-docs
        git push -u origin deploytests
      displayName: 'Push the docs to a new branch'
      condition: ne(variables['Build.Reason'], 'PullRequest')
=======
    displayName: 'Upload nightly wheels to PyPI'
>>>>>>> e6424edb
<|MERGE_RESOLUTION|>--- conflicted
+++ resolved
@@ -330,7 +330,6 @@
       python -m pip install twine
       twine upload -u giotto-learn -p $(pypi_psw) --skip-existing dist/*
     condition: eq(variables.nightlyRelease, true)
-<<<<<<< HEAD
     displayName: 'Upload nightly wheels to PyPI'
 
 - job: 'Documentation'
@@ -417,7 +416,4 @@
         cd /tmp/gtda-docs
         git push -u origin deploytests
       displayName: 'Push the docs to a new branch'
-      condition: ne(variables['Build.Reason'], 'PullRequest')
-=======
-    displayName: 'Upload nightly wheels to PyPI'
->>>>>>> e6424edb
+      condition: ne(variables['Build.Reason'], 'PullRequest')