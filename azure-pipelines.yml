--- conflicted
+++ resolved
@@ -1,4 +1,3 @@
-<<<<<<< HEAD
 # these jobs are triggered automatically and they test the code and the examples.
 
 jobs:
@@ -288,311 +287,4 @@
     displayName: 'create download link'
     inputs:
       pathToPublish: '$(Build.ArtifactStagingDirectory)'
-      artifactName: 'wheel_and_doc'
-=======
-# these jobs are triggered automatically and they test the code and the examples.
-
-jobs:
-- job: 'test_ubuntu1604'
-  condition: eq(variables['build_check'], 'false')
-  pool:
-    vmImage: 'ubuntu-16.04'
-  strategy:
-    matrix:
-      Python35:
-        python.version: '3.5'
-      Python36:
-        python.version: '3.6'
-      Python37:
-        python.version: '3.7'
-
-  steps:
-  - task: UsePythonVersion@0
-    inputs:
-      versionSpec: '$(python.version)'
-
-  - script: |
-      python -m pip install --upgrade pip setuptools
-      pip install wheel twine
-    displayName: 'Install tools'
-
-  - script: pip install -e ".[tests, doc]"
-    displayName: 'Install dev environment'
-
-  - script: |
-      pip install plotly matplotlib openml
-      jupyter nbconvert --to notebook --execute examples/*.ipynb
-      pytest --cov giotto --cov-report xml
-      flake8 --exit-zero
-    displayName: 'Test with pytest, nbconvert and flake8'
-
-
-- job: 'test_macOS1014'
-  condition: eq(variables['build_check'], 'false')
-  pool:
-    vmImage: 'macOS-10.14'
-  strategy:
-    matrix:
-      Python35:
-        python.version: '3.5'
-      Python36:
-        python.version: '3.6'
-      Python37:
-        python.version: '3.7'
-
-  steps:
-  - task: UsePythonVersion@0
-    inputs:
-      versionSpec: '$(python.version)'
-
-  - script: |
-      brew update
-      brew install boost
-      brew install gcc
-    displayName: 'install boost and gcc'
-
-  - script: |
-      python -m pip install --upgrade pip setuptools
-      pip install wheel twine
-    displayName: 'Install tools'
-
-  - script: pip install -e ".[tests, doc]"
-    displayName: 'Install dev environment'
-
-  - script: |
-      pip install plotly matplotlib openml
-      jupyter nbconvert --to notebook --execute examples/*.ipynb
-      pytest --cov giotto --cov-report xml
-      flake8 --exit-zero
-    displayName: 'Test with pytest, nbconvert and flake8'
-
-
-- job: 'test_win2016'
-  condition: eq(variables['build_check'], 'false')
-  pool:
-    vmImage: 'vs2017-win2016'
-  strategy:
-    matrix:
-      Python35:
-        python.version: '3.5'
-      Python36:
-        python.version: '3.6'
-      Python37:
-        python.version: '3.7'
-
-  steps:
-  - task: UsePythonVersion@0
-    inputs:
-      versionSpec: '$(python.version)'
-
-  - script: |
-      python -m pip install --upgrade pip setuptools
-      pip install wheel twine
-    displayName: 'Install tools'
-
-  - script: pip install -e ".[tests, doc]"
-    displayName: 'Install dev environment'
-
-  - script: |
-      pip install plotly matplotlib openml
-      jupyter nbconvert --to notebook --execute examples/*.ipynb
-      pytest --cov giotto --cov-report xml
-      flake8 --exit-zero
-    displayName: 'Test with pytest, nbconvert and flake8'
-    
-# these jobs are triggered manually and they test the code and the examples and build the wheels and docs.
-
-- job: 'manylinux2010'
-  condition: eq(variables['build_check'], 'true')
-  pool:
-    vmImage: 'ubuntu-16.04'
-  strategy:
-    matrix:
-      Python35:
-        arch: x86_64
-        plat: manylinux2010_x86_64
-        python_ver: '35'
-        python.version: '3.5'
-      Python36:
-        arch: x86_64
-        plat: manylinux2010_x86_64
-        python_ver: '36'
-        python.version: '3.6'
-      Python37:
-        arch: x86_64
-        plat: manylinux2010_x86_64
-        python_ver: '37'
-        python.version: '3.7'
-
-  steps:
-  - task: UsePythonVersion@0
-    inputs:
-      versionSpec: '$(python.version)'
-
-  - task: Bash@3
-    inputs:
-      filePath: azure-ci/build_manylinux2010.sh
-      failOnStderr: false
-    env:
-      python_ver: $(python_ver)
-    displayName: 'Run the docker and open bash' 
- 
-  - script: |
-      python -m pip install --upgrade pip
-      pip install pytest pytest-cov pytest-azurepipelines pytest-benchmark flake8
-    displayName: 'install pytest suite'
-    
-  - script: |
-      pip install dist/*.whl
-      cd /tmp/
-      pytest --cov --pyargs giotto --cov-report xml --ignore-glob='*externals*'
-    displayName: 'install and test the wheels'
-
-  - task: CopyFiles@2
-    displayName: 'copy files'
-    inputs:
-      contents: 'dist/*'
-      targetFolder: '$(Build.ArtifactStagingDirectory)'
-
-  - task: PublishBuildArtifacts@1
-    displayName: 'create download link'
-    inputs:
-      pathToPublish: '$(Build.ArtifactStagingDirectory)'
-      artifactName: 'wheel_and_doc'
-
-
-- job: 'macOS1014'
-  condition: eq(variables['build_check'], 'true')
-  pool:
-    vmImage: 'macOS-10.14'
-  strategy:
-    matrix:
-      Python35:
-        python.version: '3.5'
-      Python36:
-        python.version: '3.6'
-      Python37:
-        python.version: '3.7'
-
-  steps:
-  - task: UsePythonVersion@0
-    inputs:
-      versionSpec: '$(python.version)'
-
-  - script: |
-      brew update
-      brew install boost
-      brew install gcc
-    displayName: 'install boost and gcc'
-
-  - script: python -m pip install --upgrade pip setuptools
-    displayName: 'Install tools'
-
-  - script: |
-      pip install -e ".[tests, doc]"
-      pip install wheel twine
-    displayName: 'Install dev environment'
-
-  - script: |
-      pip install plotly matplotlib openml
-      jupyter nbconvert --to notebook --execute examples/*.ipynb
-      pip uninstall -y giotto-learn
-      pytest --cov giotto --cov-report xml
-      flake8 --exit-zero
-    displayName: 'Test with pytest, nbconvert and flake8'
-
-  - script: python setup.py sdist bdist_wheel
-    displayName: 'build the wheels'
-    
-  - script: |
-      pip install dist/*.whl
-      cd /tmp/
-      pytest --cov --pyargs giotto --cov-report xml --ignore-glob='*externals*'
-    displayName: 'install and test the wheels'
-
-  - script: |
-      cd doc/
-      make html
-      cd ..
-    displayName: 'Build sphinx doc'
-    
-  - task: ArchiveFiles@2
-    inputs:
-      rootFolderOrFile: doc/build
-      includeRootFolder: true
-      archiveType: 'zip'
-      tarCompression: 'gz'
-      archiveFile: '$(Build.ArtifactStagingDirectory)/$(Build.BuildId).zip'
-      replaceExistingArchive: true
-    displayName: 'archive doc'
-
-  - task: CopyFiles@2
-    displayName: 'copy files'
-    inputs:
-      contents: 'dist/*'
-      targetFolder: '$(Build.ArtifactStagingDirectory)'
-
-  - task: PublishBuildArtifacts@1
-    displayName: 'create download link'
-    inputs:
-      pathToPublish: '$(Build.ArtifactStagingDirectory)'
-      artifactName: 'wheel_and_doc'
-
-
-- job: 'win2016'
-  condition: eq(variables['build_check'], 'true')
-  pool:
-    vmImage: 'vs2017-win2016'
-  strategy:
-    matrix:
-      Python35:
-        python.version: '3.5'
-      Python36:
-        python.version: '3.6'
-      Python37:
-        python.version: '3.7'
-
-  steps:
-  - task: UsePythonVersion@0
-    inputs:
-      versionSpec: '$(python.version)'
-
-  - script: python -m pip install --upgrade pip setuptools
-    displayName: 'Install tools'
-
-  - script: |
-      pip install -e ".[tests, doc]"
-      pip install wheel twine
-    displayName: 'Install dev environment'
-
-  - script: |
-      pip install plotly matplotlib openml
-      jupyter nbconvert --to notebook --execute examples/*.ipynb
-      pip uninstall -y giotto-learn
-      pytest --cov giotto --cov-report xml
-      flake8 --exit-zero
-    displayName: 'Test with pytest, nbconvert and flake8'
-
-  - bash: |
-      sed -i $'s/\r$//' README.rst
-      python setup.py sdist bdist_wheel
-    displayName: 'build the wheels'
-    
-  - bash: |
-      pip install dist/*.whl
-      cd /tmp/
-      pytest --cov --pyargs giotto --cov-report xml --ignore-glob='*externals*'
-    displayName: 'install and test the wheels'
-
-  - task: CopyFiles@2
-    displayName: 'copy files'
-    inputs:
-      contents: 'dist/*'
-      targetFolder: '$(Build.ArtifactStagingDirectory)'
-
-  - task: PublishBuildArtifacts@1
-    displayName: 'create download link'
-    inputs:
-      pathToPublish: '$(Build.ArtifactStagingDirectory)'
-      artifactName: 'wheel_and_doc'
->>>>>>> e1435d48
+      artifactName: 'wheel_and_doc'