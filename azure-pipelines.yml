--- conflicted
+++ resolved
@@ -1,146 +1,6 @@
 # These jobs are triggered automatically and they test code, examples, and wheels.
 # Additional checks can be manually triggered
 jobs:
-<<<<<<< HEAD
-=======
-- job: 'test_ubuntu1604'
-  condition: eq(variables['build_check'], 'false')
-  pool:
-    vmImage: 'ubuntu-16.04'
-  strategy:
-    matrix:
-      Python36:
-        python.version: '3.6'
-      Python37:
-        python.version: '3.7'
-      Python38:
-        python.version: '3.8'
-
-  steps:
-  - task: UsePythonVersion@0
-    inputs:
-      versionSpec: '$(python.version)'
-
-  - script: |
-      set -e
-      python -m pip install --upgrade pip setuptools
-      pip install -e ".[tests, doc]"
-    displayName: 'Install dev environment'
-
-  - script: |
-      set -e
-      pytest gtda --cov --cov-report xml
-      flake8
-    displayName: 'Test with pytest and flake8'
-
-  - script: |
-      set -e
-      pip install openml pandas
-      pip install "papermill==1.2.1"
-      cd examples
-      for n in *.ipynb
-      do
-        papermill --start_timeout 2000 $n -
-      done
-    displayName: 'Test jupyter notebooks with papermill'
-
-
-- job: 'test_macOS1014'
-  condition: eq(variables['build_check'], 'false')
-  pool:
-    vmImage: 'macOS-10.14'
-  strategy:
-    matrix:
-      Python36:
-        python.version: '3.6'
-      Python37:
-        python.version: '3.7'
-      Python38:
-        python.version: '3.8'
-
-  steps:
-  - task: UsePythonVersion@0
-    inputs:
-      versionSpec: '$(python.version)'
-
-  - script: |
-      set -e
-      brew update
-      brew install boost
-    displayName: 'Install boost'
-
-  - script: |
-      set -e
-      python -m pip install --upgrade pip setuptools
-      pip install -e ".[tests, doc]"
-    displayName: 'Install dev environment'
-
-  - script: |
-      set -e      
-      pytest gtda --cov --cov-report xml
-      flake8
-    displayName: 'Test with pytest and flake8'
-
-  - script: |
-      set -e
-      pip install openml pandas
-      pip install "papermill==1.2.1"
-      cd examples
-      for n in *.ipynb
-      do
-        papermill --start_timeout 2000 $n -
-      done
-    failOnStderr: true
-    displayName: 'Test jupyter notebooks with papermill'
-
-
-- job: 'test_win2016'
-  condition: eq(variables['build_check'], 'false')
-  pool:
-    vmImage: 'vs2017-win2016'
-  strategy:
-    matrix:
-      Python36:
-        python_ver: '36'
-        python.version: '3.6'
-      Python37:
-        python_ver: '37'
-        python.version: '3.7'
-      Python38:
-        python_ver: '38'
-        python.version: '3.8'
-
-  steps:
-  - task: UsePythonVersion@0
-    inputs:
-      versionSpec: '$(python.version)'
-
-  - bash: |
-      set -e
-      python -m pip install --upgrade pip setuptools
-      pip install -e ".[tests, doc]"
-    displayName: 'Install dev environment'
-
-  - bash: |
-      set -e
-      pytest gtda --cov --cov-report xml
-      flake8
-    displayName: 'Test with pytest and flake8'
-
-  - bash: |
-      set -e
-      pip install openml pandas
-      pip install "papermill==1.2.1"
-      cd examples
-      for n in *.ipynb
-      do
-        papermill --start_timeout 2000 $n -
-      done
-    displayName: 'Test jupyter notebooks with papermill'
-
-
-# These jobs are triggered manually and they test the code and the examples and build the wheels and docs.
->>>>>>> 2263f1af
 
 - job: 'manylinux2010'
   pool:
@@ -180,10 +40,6 @@
       set -e
       sed -i "s/'giotto-tda'/'giotto-tda-nightly'/1" setup.py
       sed -i "s/__version__.*/__version__ = '$(Build.BuildNumber)'/1" gtda/_version.py
-<<<<<<< HEAD
-=======
-      cat gtda/_version.py
->>>>>>> 2263f1af
     condition: eq(variables['nightly_check'], 'true')
     displayName: 'Change name to giotto-tda-nightly'
 
@@ -280,25 +136,16 @@
   - script: |
       set -e
       brew update
-<<<<<<< HEAD
       brew install boost ccache
     displayName: 'Install system dependencies'
-=======
-      brew install boost
-    displayName: 'Install boost'
->>>>>>> 2263f1af
 
   - script: |
       set -e
       python -m pip install --upgrade pip setuptools
       source .azure-ci/setup_ccache.sh
       pip install -e ".[tests, doc]"
-<<<<<<< HEAD
       ccache -s
     displayName: 'Install dependencies and dev environement'
-=======
-    displayName: 'Install dev environment'
->>>>>>> 2263f1af
 
   - script: |
       set -e
@@ -399,31 +246,16 @@
       set -e
       sed -i "s/'giotto-tda'/'giotto-tda-nightly'/1" setup.py
       sed -i "s/__version__.*/__version__ = '$(Build.BuildNumber)'/1" gtda/_version.py
-<<<<<<< HEAD
     condition: eq(variables['nightly_check'], 'true')
     displayName: 'Change name to giotto-tda-nightly'
 
   - script: |
-=======
-      cat gtda/_version.py
-    condition: eq(variables['nightly_check'], 'true')
-    displayName: 'Change name to giotto-tda-nightly'
-
-  - bash: |
->>>>>>> 2263f1af
-      set -e
       python -m pip install --upgrade pip setuptools
       pip install -e ".[tests, doc]"
     displayName: 'Install dev environment'
 
-<<<<<<< HEAD
   - script: |
       pytest gtda --cov --cov-report xml || exit /b
-=======
-  - bash: |
-      set -e
-      pytest gtda --cov --cov-report xml
->>>>>>> 2263f1af
       flake8
     displayName: 'Test dev install with pytest and flake8'
 
@@ -456,18 +288,9 @@
       pip install openml pandas
       pip install "papermill==1.2.1"
       cd examples
-<<<<<<< HEAD
       FOR %%n in (*.ipynb) DO (papermill --start_timeout 2000 %%n -)
-    failOnStderr: true
     condition: eq(variables['notebooks_check'], 'true')
     displayName: 'Test the wheels on jupyter notebooks with papermill'
-=======
-      for n in *.ipynb
-      do
-        papermill --start_timeout 2000 $n -
-      done
-    displayName: 'Test jupyter notebooks with papermill'
->>>>>>> 2263f1af
 
   - task: CopyFiles@2
     displayName: 'Copy files'
