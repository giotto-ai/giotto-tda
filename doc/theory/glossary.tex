\documentclass{amsart}
\usepackage{amsmath, amssymb, amsfonts}
\usepackage{enumerate}
\usepackage{tikz-cd}
\usepackage{bm}
\usepackage[bookmarks=true,
bookmarksnumbered=true, breaklinks=true,
pdfstartview=FitH, hyperfigures=false,
plainpages=false, naturalnames=true,
colorlinks=true, pagebackref=true,
pdfpagelabels]{hyperref}
\hypersetup{
	colorlinks,
	citecolor=blue,
	linkcolor=blue,
	urlcolor=blue}


\begin{document}
<<<<<<< HEAD

	\title{Glossary}
	\maketitle

	\section{Symbols}
=======
	
	\section{Symbols}	
>>>>>>> 2334fe9c
	
	\begin{tabular}{ l l l}
		$\Bbbk$ & : & An arbitrary field. \\
		$\mathbb R^d$ & : & The vector space of $d$-tuples of real numbers. \\
		$\mathbb N$ & : & The counting numbers $0,1,2, \dots$ as a subset of $\mathbb R$. \\
		$\Delta$ & : & The \hyperref[multiset]{multiset} $\{(s,s)\,;\ s \in \mathbb R\}$ with multiplicity $(s,s) \mapsto +\infty$.
	\end{tabular}
	
	\section{Homology}
	
	\subsection*{Cubical complex} \label{cubical complex}
	
	An \textbf{elementary interval} $I_a$ is a subset of $\mathbb{R}$ of the form $[a, a+1]$ or $[a,a] = \{a\}$ for some $a \in \mathbb{R}$. These two types are called respectively \textbf{non-degenerate} and \textbf{degenerate}. To a non-degenerate elementary interval we assign two degenerate elementary intervals
	\begin{equation*}
	d^+ I_a = [a+1, a+1] \qquad \text{and} \qquad d^- I_a = [a, a].
	\end{equation*}
	An \textbf{elementary cube} is a subset of the form 
	\begin{equation*}
	I_{a_1} \times \cdots \times I_{a_N} \subset \mathbb{R}^N
	\end{equation*}
	where each $I_{a_i}$ is an elementary interval. We refer to the total number of its non-degenerate factors $I_{a_{k_1}}, \dots, I_{a_{k_n}}$ as its \textbf{dimension} and, assuming
	\begin{equation*}
	a_{k_1} < \cdots < a_{k_{n,}}
	\end{equation*}
	we define for $i = 1, \dots, n$ the following two elementary cubes
	\begin{equation*}
	d_i^\pm I^N = I_{a_1} \times \cdots \times d^\pm I_{a_{k_i}} \times \cdots \times I_{a_{N.}}
	\end{equation*}
	
	A \textbf{cubical complex} is a finite set of elementary cubes of $\mathbb{R}^N$, and a \textbf{subcomplex} of $X$ is a cubical complex whose elementary cubes are also in $X$. We denote the set of $n$-dimensional cubes as $X_n$.
	
	\paragraph{\\ Reference:} \cite{mischaikow04computational}
	
	\subsection*{Simplicial complex} \label{simplicial complex}

	A set $\{v_0, \dots, v_n\} \subset \mathbb{R}^N$ is said to be \textbf{geometrically independent} if the vectors $\{v_0-v_1, \dots, v_0-v_n\}$ are linearly independent. In this case, we refer to their convex closure as a \textbf{simplex}, explicitly
	\begin{equation*}
	[v_0,\dots,v_n] = \left\{ \sum c_i (v_0 - v_i)\ \big|\ c_1+\dots+c_n = 1,\ c_i \geq 0 \right\}
	\end{equation*}
	and to $n$ as its \textbf{dimension}. The \textbf{$i$-th face} of $[v_0, \dots, v_n]$ is defined for $i=0, \dots, n$ by
	\begin{equation*}
	d_i[v_0, \dots, v_n] = [v_0, \dots, \widehat{v}_i, \dots, v_n]
	\end{equation*}
	where $\widehat{v}_i$ denotes the absence of $v_i$ from the set.
	
	A \textbf{simplicial complex} $X$ is a finite union of simplices in $\mathbb{R}^N$ satisfying that every face of a simplex in $X$ is in $X$ and that the non-empty intersection of two simplices in $X$ is a face of each. Every simplicial complex defines an \hyperref[abstract simplicial complex]{abstract simplicial complex}.
	
	\subsection*{Abstract simplicial complex:} \label{abstract simplicial complex}
	
	An \textit{abstract simplicial complex} is a pair of sets $(V, X)$ with the elements of $X$ being subsets of $V$ such that: 
	\begin{enumerate}
		\item for every $v$ in $V$, the singleton $\{v\}$ is in $X$ and
		\item if $x$ is in $X$ and $y$ is a subset of $x$, then $y$ is in $X$. 
	\end{enumerate}
	We abuse notation and denote the pair $(V, X)$ simply by $X$.
	
	The elements of $X$ are called \textit{simplices} and the \textit{dimension} of a simplex $x$ is defined by $|x| = \# x - 1$ where $\# x$ denotes the cardinality of $x$. Simplices of dimension $d$ are called $d$-simplices. We abuse terminology and refer to the elements of $V$ and to their associated $0$-simplices both as \textit{vertices}.
	
	The \textit{$k$-skeleton }$X_k$ of a simplicial complex $X$ is the subcomplex containing all simplices of dimension at most $k$. A simplicial complex is said to be \textit{$d$-dimensional} if $d$ is the smallest integer satisfying $X = X_d$.
	
	A \textit{simplicial map} between simplicial complexes is a function between their vertices such that the image of any simplex via the induced map is a simplex.
	
	A simplicial complex $X$ is a \textit{subcomplex} of a simplicial complex $Y$ if every simplex of $X$ is a simplex of $Y$.

	Given a finite abstract simplicial complex $X = (V, X)$ we can choose a bijection from $V$ to a geometrically independent subset of $\mathbb R^N$ and associate a \hyperref[simplicial complex]{simplicial complex} to $X$ called its \textit{geometric realization}.
	
	\subsection*{Ordered simplicial complex:} \label{ordered simplical complex}
	
	An \textit{ordered simplicial complex} is an \hyperref[abstract simplicial complex]{abstract simplicial complex} where the set of vertices is equipped with a partial order such that the restriction of this partial order to any simplex is a total order. We denote an $n$-simplex using its ordered vertices by $[v_0, \dots, v_n]$.
	
	A \textit{simplicial map} between ordered simplicial complexes is a simplicial map $f$ between their underlying simplicial complexes preserving the order, i.e., $v \leq w$ implies $f(v) \leq f(w)$.
	
	\subsection*{Directed simplicial complex:}  \label{directed simplicial complex}
	
	A \textit{directed simplicial complex} is a pair of sets $(V, X)$ with the elements of $X$ being tuples of elements of $V$, i.e., elements in $\bigcup_{n\geq1} V^{\times n}$ such that: 
	\begin{enumerate}
		\item for every $v$ in $V$, the tuple $v$ is in $X$ and
		\item if $x$ is in $X$ and $y$ is a subtuple of $x$, then $y$ is in $X$. 
	\end{enumerate}

	With appropriate modifications the same terminology and notation introduced for \hyperref[ordered simplicial complex]{ordered simplicial complex} applies to directed simplicial complex.
	
	\subsection*{Clique or flag complexes:} \label{clique or flag complexes}
	
	Let $G$ be a $1$-dimensional simplicial complex, abstract or otherwise. The complex $\langle G \rangle$ has the same set of vertices as $G$ and $\{v_0, \dots, v_n\}$ is a simplex in $\langle G \rangle$ if an only if $\{v_i, v_j\} \in G$ for each pair of vertices $v_i, v_j$. 
	
	Let $G$ be a $1$-dimensional directed simplicial complex. The directed simplicial complex $\langle G \rangle$ has the same set of vertices as $G$ and $(v_0, \dots, v_n)$ is a simplex in $\langle G \rangle$ if an only if $(v_i, v_j) \in G$ for each pair of vertices $v_i, v_j$ with $i < j$. 
	
	A (directed) simplicial complex $X$ is a \textit{clique complex} a.k.a. \textit{flag complex} if $X = \langle X_1 \rangle$ where $X_1$ is the $1$-skeleton of $X$. 
	
	\subsection*{Chain complex:} \label{chain complex}
	
	A \textit{chain complex} of is a pair $(C_*, \partial)$ where
	\begin{equation*}
	C_* = \bigoplus_{n \in \mathbb Z} C_n \quad \mathrm{and} \quad \partial = \bigoplus_{n \in \mathbb Z} \partial_n
	\end{equation*}
	with  $C_n$ a $\Bbbk$-vector space and $\partial_n : C_{n+1} \to C_n$ is a $\Bbbk$-linear map such that $\partial_{n+1} \partial_n = 0$. We refer to $\partial$ as the \textit{boundary map} of the chain complex.

	The elements of $C$ are called \textit{chains} and if $c \in C_n$ we say its \textit{degree} is $n$ or simply that it is an $n$-chain. Elements in the kernel of $\partial$ are called \textit{cycles}, and elements in the image of $\partial$ are called \textit{boundaries}. Notice that every boundary is a cycle. This fact is central to the definition of \hyperref[homology]{homology}.
	
	A \textit{chain map} is a $\Bbbk$-linear map $f : C \to C'$ between chain complexes such that $f(C_n) \subseteq C'_n$ and $\partial f = f \partial$.
	
	Given a chain complex $(C_*, \partial)$, its linear dual $C^*$ is also a chain complex with $C^{-n} = \mathrm{Hom_\Bbbk}(C_n, \Bbbk)$ and boundary map $\delta$ defined by $\delta(\alpha)(c) = \alpha(\partial c)$ for any $\alpha \in C^*$ and $c \in C_*$.
	
	\subsection*{Homology and cohomology:} \label{homology and cohomology}
	
	Let $(C_*, \partial)$ be a \hyperref[chain complex]{chain complex}. Its \textit{$n$-th homology group} is the quotient of the subspace of $n$-cycles by the subspace of $n$-boundaries, that is, $H_n(C_*) = \mathrm{ker}(\partial_n)/ \mathrm{im}(\partial_{n+1})$. The \textit{homology} of $(C, \partial)$ is defined by $H_*(C) = \bigoplus_{n \in \mathbb Z} H_n(C)$.
	
	When the chain complex under consideration is the linear dual of a chain complex we sometimes refer to its homology as the \textit{cohomology} of the predual complex and write $H^n$ for $H_{-n}$.
	
	A chain map $f : C \to C'$ induces a map between the associated homologies.
	
	\subsection*{Simplicial chains and simplicial homology:} \label{simplicial chains and simplicial homology}
	
	Let $X$ be an ordered or directed simplicial complex. Define its \textit{simplicial chain complex with $\Bbbk$-coefficients} $C_*(X; \Bbbk)$ by 
	\begin{equation*}
	C_n(X; \Bbbk) = \Bbbk\{X_n\} \qquad \partial_n(x) = \sum_{i=0}^{n} (-1)^i d_ix
	\end{equation*}
	and its \textit{homology and cohomology with $\Bbbk$-coefficients} as the \hyperref[homology and cohomology]{homology and cohomology} of this chain complex. We use the notation $H_*(X; \Bbbk)$ and $H^*(X; \Bbbk)$ for these.
	
	A \hyperref[abstract simplicial complex]{simplicial map} induces a \hyperref[chain complex]{chain map} between the associated simplicial chain complexes and, therefore, between the associated simplicial (co)homologies.
	
	\subsection*{Cubical chains and cubical homology:} \label{cubical chains and cubical homology}
	
	Let $X$ be a cubical complex. Define its \textit{cubical chain complex with $\Bbbk$-coefficients} $C_*(X; \Bbbk)$ by 
	\begin{equation*}
	C_n(X; \Bbbk) = \Bbbk\{X_n\} \qquad \partial_n x = \sum_{i = 1}^{n} (-1)^{i-1}(d^+_i x - d^-_i x)
	\end{equation*}
	where $x = I_1 \times \cdots \times I_N$ and $s(i)$ is the dimension of $I_1 \times \cdots \times I_i$.
	Its \textit{homology and cohomology with $\Bbbk$-coefficients} is the \hyperref[homology and cohomology]{homology and cohomology} of this chain complex. We use the notation $H_*(X; \Bbbk)$ and $H^*(X; \Bbbk)$ for these.
	
	\subsection*{Filtered complex:} \label{filtered complex}
	
	A \textit{filtered complex} is a collection of simplicial or of cubical complexes $\{X(n)\}_{n \in \mathbb N}$ such that $X(n)$ is a subcomplex of $X(n+1)$ for each $n \geq 0$.
	
	\subsection*{Cellwise filtration:} \label{cellwise filtration}
	
	A \hyperref[filtered complex]{filtered complex} such that $X(n+1)$ contains exactly one more simplex or elementary cube than $X(n)$. \par
	The data of a cellwise filtration is equivalent to a complex $X$ together with a total order $\leq$ on its simplices or elementary cubes such that for each $y \in X$ the set $\{x \in X\ :\ x \leq y\}$ is a subcomplex of $X$.
	
	\subsection*{Persistence module:} \label{persistence module}
	
	A \textit{persistence module} is a collection containing a $\Bbbk$-vector spaces $V(s)$ for each real number $s$ together with $\Bbbk$-linear maps $f_{st} : V(s) \to V(t)$, referred to as \textit{structure maps}, for each pair $s \leq t$, satisfying	naturality, i.e., if $r \leq s \leq t$, then $f_{rt} = f_{st} \circ f_{rs}$ and tameness, i.e., all but finitely many structure maps are isomorphisms.
	
	A \textit{morphism of persistence modules} $F : V \to W$ is a collection of linear maps $F(s) : V(s) \to W(s)$ such that $F(t) \circ f_{st} = f_{st} \circ F(s)$ for each par of reals $s \leq t$.	We say that $F$ is an \textit{isomorphisms} if each $F(s)$ is.
	
	\subsection*{Persistent simplicial (co)homology:} \label{persistent simplicial (co)homology}
	
	Let $\{X(s)\}_{s \in \mathbb R} $ be a collection of ordered or directed simplicial complexes together with simplicial maps $f_{st} : X(s) \to X(t)$ for each pair $s \leq t$, such that if $r \leq s \leq t$, then $f_{rt} = f_{st} \circ f_{rs}$. Its \textit{persistent simplicial homology with $\Bbbk$-coefficients} is the persistence module
	\begin{equation*}
	H_*(X(s); \Bbbk)
	\end{equation*}
	with structure maps $H_*(f_{st}) : H_*(X(s); \Bbbk) \to H_*(X(t); \Bbbk)$ induced form the maps $f_{st.}$ In general, the collection constructed this way needs not satisfy the tameness condition of a \hyperref[persistence module]{persistence module}, but we restrict attention to the cases where it does.
	
	\textit{Persistence simplicial cohomology with $\Bbbk$-coefficients} is defined analogously.
	
	\subsection*{Vietoris-Rips complex and Vietoris-Rips homology:} \label{vietoris-rips complex and vietoris-rips homology}
	
	The \textit{Vietoris-Rips complex} of a \hyperref[finite metric spaces and point clouds]{finite metric space} $(X, d)$ is given by the following construction: let $s \geq 0$, define the {\hyperref[abstract simplicial complex]{abstract simplicial complex}} $VR_X(s)$ to have vertices the set $X$ and declare a subset $\{x_0, \dots, x_n\}$ of distinct points in $X$ to be a simplex if $d(x_i, x_j) \leq s$ for all $x_i, x_j$, explicitly
	\begin{equation*}
	VR_X(s) = \big\{ [v_0,\dots,v_n]\ |\ d(v_i,v_j) \leq s \text{ for all } i,j = 0,\dots n \big\}.
	\end{equation*}
	
	We equipped this collection of complexes with the inclusion maps $VR_X(s) \to VR_X(t)$ for each $s \leq t$ and define the Vietoris-Rips homology of $(X, d)$ to be the \hyperref[persistent simplicial (co)homology]{persistent simplicial homology} of this collection.
	
	\subsection*{Multiset:} \label{multiset}
	
	A \textit{multiset} is a pair $(S, \phi)$ where $S$ is a set and  $\phi : S \to \mathbb N  \cup \{+\infty\}$ is a function attaining positive values. For $s \in S$ we refer to $\phi(s)$ as its \textit{multiplicity}. The \textit{union} of two multisets $(S_1, \phi_1), (S_2, \phi_2)$ is the multiset $(S_1 \cup S_2, \phi_1 \cup \phi_2)$ with
	\begin{equation*}
	(\phi_1 \cup \phi_2)(s) = 
	\begin{cases}
	\phi_1(s) & s \in S_1, s \not\in S_2 \\
	\phi_2(s) & s \in S_2, s \not\in S_1 \\
	\phi_1(s) + \phi_2(s) & s \in S_1, s \in S_2. \\
	\end{cases}
	\end{equation*}
	
	\subsection*{Persistence diagram:} \label{persistence diagram}
	
	A \textit{persistence diagram} is a \hyperref[multiset]{multiset} of points in $\mathbb R \times \mathbb{R} \cup \{+\infty\}$.
	
	Given a \hyperref[persistence module]{persistence module} its associated persistence diagram is determined by the following condition: for each pair $s,t$ the number counted with multiplicity of points $(b,d)$ in the multiset, satisfying $b \leq s \leq t < d$ is equal to the rank of $f_{st.}$
	
	A well known result establishes that there exists an isomorphism between two persistence module if and only if their persistence diagrams are equal.
	% \paragraph{References:}
	
	\subsection*{Wasserstein and bottleneck distance:}	\label{wasserstein and bottleneck distance}
	
	The \textit{$p$-Wasserstein distance} between two persistence diagrams $D_1$ and $D_2$ is the infimum over all bijections $\gamma: D_1 \cup \Delta \to D_2 \cup \Delta$ of
	\begin{equation*}
	\sum_{x \in D_1 \cup \Delta} \Big(||x - \gamma(x)||_\infty^p \Big)^{1/p}
	\end{equation*}
	where $||-||_\infty$ is defined for $(x,y) \in \mathbb R^2$ by $\max\{|x|, |y|\}$. 
	
	The limit $p \to \infty$ defines the \textit{bottleneck distance}. More explicitly, it is the infimum over the same set of bijections of the value
	\begin{equation*}
	\sup_{x \in D_1 \cup \Delta} ||x - \gamma(x)||_{\infty.}
	\end{equation*}

	\paragraph{\\ Reference:} \cite{kerber2017geometry}
	
	\subsection*{Persistence  landscape:} \label{persistence landscape}

	A \textit{persistence landscape} is a continuous function
	\begin{equation*}
	\lambda : \mathbb N \times \mathbb R \to \mathbb R \cup \{+\infty\}
	\end{equation*}
	and the function $\lambda_k(s) = \lambda(k,s)$ is refered to as the \textit{$k$-layer of the persistence diagram}.

  Let ${(b_i, d_i)}{i \in I}$ be a \hyperref[persistence diagram] {persistence diagram}. Its \textit{associated persistence landscape} $\lambda$ is defined by letting $\lambda_k(t)$ be the $k$-th largest value of the collection ${ \Lambda_i(t) }{i \in I}$, where
	\begin{equation*}
	\Lambda_i(t) = \left[ \min \{t-b_i, d_i-t\}\right]_+
	\end{equation*}
	and $c_+ := \max(c,0)$.
	
	Intuitively, we can describe the graph of this persistence landscape by first joining each of the points in the multiset to the diagonal via a horizontal as well as a vertical line, then rotating the figure 45 degrees clockwise, and rescaling by $1/\sqrt{2}$.

	\paragraph{\\ Reference:} \cite{bubenik2015statistical}
	
	\subsection*{Persistence landscape norm:} \label{persistence landscape norm}
	
	Given a function $f : \mathbb R \to \overline{\mathbb R} = [-\infty, +\infty]$ define
	\begin{equation*}
	||f||_p = \left( \int_{\mathbb R} f^p(x)\, dx \right)^{1/p}
	\end{equation*}
	whenever the right hand side exists and is finite.
	
	The \textit{persistence landscape $p$-norm} of a \hyperref[persistence landscape]{persistence landscape} $\lambda : \mathbb N \times \mathbb R \to \overline{\mathbb R}$ is defined to be
	\begin{equation*}
	||\lambda||_p = \left( \sum_{i \in \mathbb N} ||\lambda_i||^p_p \right)^{1/p}
	\end{equation*}
	whenever the right hand side exists and is finite.

	\paragraph{References:} \cite{stein2011functional, bubenik2015statistical}

	\subsection*{Weighted silhouettes:} \label{weighted silhouettes}

	Let $D = {(b_i, d_i)}_{i \in I}$ be a \hyperref[persistence diagram] {persistence diagram}. A \textit{weighted silhouette} associated to $D$ is a continuous function $\phi : \mathbb R \to \mathbb R$ of the form
	\begin{equation*}
	\phi(t) = \frac{\sum_{i \in I}w_i \Lambda_i(t)}{\sum_{i \in I}w_i},
	\end{equation*}
	where $\{w_i\}_{i \in I}$ is a collection of positive weights, and $\Lambda_i(t)$ is as defined for \hyperref[persistence landscapes]{persistence landscapes}.  The particular choice $w_i = \vert d_i - b_i \vert^p$ for $0 < p \leq \infty$ is referred to as \textit{power-weighted silhouettes}.

	\paragraph{References:}  \cite{chazal2014stochastic}
	
	\subsection*{Amplitude:} \label{amplitude}

	Given a function assigning a real number to a pair of persistence diagrams, we define the \textit{amplitude} of a persistence diagram $D$ to be the value assigned to the pair $(D \cup \Delta, \Delta)$. Important examples of such functions are: \hyperref[wasserstein and bottleneck distance]{Wasserstein and bottleneck distances} and \hyperref[persistence landscape norm]{landscape distance}.
	
	\subsection*{Persistence entropy:} \label{persistence entropy}
	
	Intuitively, this is a measure of the entropy of the points in a \hyperref[persistence diagram]{persistence diagram}. Precisely, let $D = \{(b_i, d_i)\}_{i \in I}$ be a persistence diagram with each $d_i < +\infty$. The \textit{persistence entropy} of $D$ is defined by
	\begin{equation*}
	E(D) = - \sum_{i \in I} p_i \log(p_i)
	\end{equation*}
	where
	\begin{equation*}
	p_i = \frac{(d_i - b_i)}{L_D} \qquad \text{and} \qquad L_D = \sum_{i \in I} (d_i - b_i) . 
	\end{equation*}
	
	\paragraph{References:} \cite{rucco2016characterisation}
	
	\subsection*{Betti curve:} \label{betti curve}
	
	Let $D$ be a \hyperref[persistence diagram]{persistence diagram}. Its \textit{Betti curve} is the function $\beta_D : \mathbb R \to \mathbb N$ whose value on $s \in \mathbb R$ is the number, counted with multiplicity, of points $(b_i,d_i)$ in $D$ such that $b_i \leq s <d_i$.
	
	The name is inspired from the case when the persistence diagram comes from persistent homology.
	
	\subsection*{Metric space:} \label{metric space}
	
	A  pair $(X, d)$ where $X$ is a set and $d$ is a function 
	\begin{equation*}
	d : X \times X \to \mathbb R
	\end{equation*}
	attaining non-negative values is called a \textit{metric space} if
  \begin{equation*}
	d(x,y) = 0\ \Leftrightarrow\  x = y
  \end{equation*}
	\begin{equation*}
  d(x,y) = d(y,x)
  \end{equation*}
	\begin{equation*}
  d(x,z) \leq d(x,y) + d(y, z)
  \end{equation*}
	
	In this case, the function $d$ is refer to as the \textit{metric} and the value $d(x,y)$ is called the \textit{distance} between $x$ and $y$. 
	
	\subsection*{Euclidean distance and norm:} \label{euclidean distance and norm}
	
	The set $\mathbb R^n$ defines a metric space with euclidean distance
	\begin{equation*}
	d(x,y) = \sqrt{(x_1-y_1)^2 + \cdots + (x_n-y_n)^2}.
	\end{equation*}
	
	The norm $||x||$ of a vector $x$ is defined as its distance to the $0$ vector.
	
	\subsection*{Finite metric spaces and point clouds:} \label{finite metric spaces and point clouds}
	
	A \textit{finite metric space} is a finite set together with a \hyperref[metric space]{metric}. A \textit{distance matrix} associated to a finite metric space is obtained by choosing a total order on the finite set and setting the $(i,j)$-entry to be equal to the distance between the $i$-th and $j$-th elements. 
	
	A \textit{point cloud} is a finite subset of $\mathbb{R}^n$ (for some $n$) together with the metric induced from the \hyperref[euclidean distance and norm]{eucliden distance}.
	
	\section{Time series}
	
	\subsection*{Time series:} \label{time series}
	
	A \textit{time series} is a sequence $\{y_i\}_{i = 0}^n$ of real numbers. 
	
	A common construction of a times series $\{x_i\}_{i = 0}^n$ is given by choosing $x_0$ arbitrarily as well as a step parameter $h$ and setting
	\begin{equation*}
	x_i = x_0 + h\cdot i.
	\end{equation*}
	Another usual construction is as follows: given a time series $\{x_i\}_{i = 0}^n \subseteq U$ and a  function
	\begin{equation*}
	f :  U \subseteq \mathbb R \to \mathbb R
	\end{equation*}
	we obtain a new time series $\{f(x_i)\}_{i = 0.}^n$
	
	Generalizing the previous construction we can define a time series from a function 
	\begin{equation*}
	\varphi : U  \times M \to M, \qquad U \subseteq \mathbb R, \qquad M \subseteq \mathbb R^d
	\end{equation*} 
	using a function $f : M \to \mathbb R$ as follows: let $\{t_i\}_{i=0}^n$ be a time series taking values in $U$, then
	\begin{equation*}
	\{f(\varphi(t_i, m))\}_{i=0}^n.
	\end{equation*}
	for an arbitrarily chosen $m \in M$.
	
	\subsection*{Takens embedding:}	\label{takens embedding}
	
	Let $M \subset \mathbb R^d$ be a \hyperref[manifold]{compact manifold} of dimension $n$. Let
	\begin{equation*}
	\varphi : \mathbb R  \times M \to M
	\end{equation*} 
	and
	\begin{equation*}
	f : M \to \mathbb R
	\end{equation*}
	be generic smooth functions. Then, for any $\tau > 0$ the map
	\begin{equation*}
	M \to \mathbb R^{2n+1}
	\end{equation*}
	defined by
	\begin{equation*}
	x \mapsto\big( f(x), f(x_1), f(x_2), \dots, f(x_{2n}) \big)
	\end{equation*}
	where 
	\begin{equation*}
	x_i = \varphi(i \cdot \tau, x)
	\end{equation*}
	is an injective map with full rank. 
  
  \paragraph{\\ Reference:} \cite{takens1981detecting}
	
	\subsection*{Manifold:} \label{manifold}
	
	Intuitively, a manifold of dimension $n$ is a space locally equivalent to $\mathbb R^n$. Formally, a subset $M$ of $\mathbb R^d$ is an $n$-dimensional manifold if for each $x \in M$ there exists an open ball $B(x) = \{ y \in M\,;\ d(x,y) < \epsilon\}$ and a smooth function with smooth inverse 
	\begin{equation*}
	\phi_x : B(x) \to \{v \in \mathbb R^n\,;\ ||v||<1\}.
	\end{equation*}
	
	\paragraph{\\ References:}  \cite{milnor1997topology,guillemin2010differential}
	
	\subsection*{Compact subset:}	\label{compact subset}
	
<<<<<<< HEAD
\section{Bibliography}	
\bibliography{bibliography}{}
\bibliographystyle{alpha}
=======
	A subset $K$ of a metric space $(X,d)$ is said to be \textit{bounded} if there exist a real number $D$ such that for each pair of elements in $K$ the distance between them is less than $D$. It is said to be \textit{complete} if for any $x \in X$ it is the case that $x \in K$ if for any $\epsilon > 0$ the intersection between $K$ and $\{y \,;\ d(x,y) < \epsilon \}$ is not empty. It is said to be \textit{compact} if it is both bounded and complete.
	
	\bibliography{bibliography}{}
	\bibliographystyle{alpha}
>>>>>>> 2334fe9c
	
\end{document}<|MERGE_RESOLUTION|>--- conflicted
+++ resolved
@@ -17,16 +17,11 @@
 
 
 \begin{document}
-<<<<<<< HEAD
 
 	\title{Glossary}
 	\maketitle
 
 	\section{Symbols}
-=======
-	
-	\section{Symbols}	
->>>>>>> 2334fe9c
 	
 	\begin{tabular}{ l l l}
 		$\Bbbk$ & : & An arbitrary field. \\
@@ -391,16 +386,11 @@
 	\paragraph{\\ References:}  \cite{milnor1997topology,guillemin2010differential}
 	
 	\subsection*{Compact subset:}	\label{compact subset}
-	
-<<<<<<< HEAD
-\section{Bibliography}	
-\bibliography{bibliography}{}
-\bibliographystyle{alpha}
-=======
+
 	A subset $K$ of a metric space $(X,d)$ is said to be \textit{bounded} if there exist a real number $D$ such that for each pair of elements in $K$ the distance between them is less than $D$. It is said to be \textit{complete} if for any $x \in X$ it is the case that $x \in K$ if for any $\epsilon > 0$ the intersection between $K$ and $\{y \,;\ d(x,y) < \epsilon \}$ is not empty. It is said to be \textit{compact} if it is both bounded and complete.
-	
+
+	\section{Bibliography}
 	\bibliography{bibliography}{}
 	\bibliographystyle{alpha}
->>>>>>> 2334fe9c
-	
+
 \end{document}