\documentclass{amsart}
\usepackage{amsmath, amssymb, amsfonts}
\usepackage{enumerate}
\usepackage{tikz-cd}
\usepackage{bm}
\usepackage[bookmarks=true,
bookmarksnumbered=true, breaklinks=true,
pdfstartview=FitH, hyperfigures=false,
plainpages=false, naturalnames=true,
colorlinks=true, pagebackref=true,
pdfpagelabels]{hyperref}
\hypersetup{
	colorlinks,
	citecolor=blue,
	linkcolor=blue,
	urlcolor=blue}


\begin{document}
	
	\section{Symbols}	
	
	\begin{tabular}{ l l l}
		$\Bbbk$ & : & An arbitrary field. \\
		$\mathbb R^d$ & : & The vector space of $d$-tuples of real numbers. \\
<<<<<<< HEAD
		$\mathbb N_{(>0)}$ & : & The counting numbers $(0, )1, 2, \ldots$ as a subset of $\mathbb R$. \\
		$\Delta$ & : & The \underline{multiset} $\{(s,s)\,;\ s \in \mathbb R\}$ with multiplicity $(s,s) \mapsto +\infty$.
=======
		$\mathbb N$ & : & The counting numbers $0,1,2, \dots$ as a subset of $\mathbb R$. \\
		$\Delta$ & : & The \hyperref[multiset]{multiset} $\{(s,s)\,;\ s \in \mathbb R\}$ with multiplicity $(s,s) \mapsto +\infty$.
>>>>>>> 860865ff
	\end{tabular}
	
	\section{Homology}
	
	\subsection*{Cubical complex} \label{cubical complex}
	
	An \textbf{elementary interval} $I_a$ is a subset of $\mathbb{R}$ of the form $[a, a+1]$ or $[a,a] = \{a\}$ for some $a \in \mathbb{R}$. These two types are called respectively \textbf{non-degenerate} and \textbf{degenerate}. To a non-degenerate elementary interval we assign two degenerate elementary intervals
	\begin{equation*}
	d^+ I_a = [a+1, a+1] \qquad \text{and} \qquad d^- I_a = [a, a].
	\end{equation*}
	An \textbf{elementary cube} is a subset of the form 
	\begin{equation*}
	I_{a_1} \times \cdots \times I_{a_N} \subset \mathbb{R}^N
	\end{equation*}
	where each $I_{a_i}$ is an elementary interval. We refer to the total number of its non-degenerate factors $I_{a_{k_1}}, \dots, I_{a_{k_n}}$ as its \textbf{dimension} and, assuming
	\begin{equation*}
	a_{k_1} < \cdots < a_{k_{n,}}
	\end{equation*}
	we define for $i = 1, \dots, n$ the following two elementary cubes
	\begin{equation*}
	d_i^\pm I^N = I_{a_1} \times \cdots \times d^\pm I_{a_{k_i}} \times \cdots \times I_{a_{N.}}
	\end{equation*}
	
	A \textbf{cubical complex} is a finite set of elementary cubes of $\mathbb{R}^N$, and a \textbf{subcomplex} of $X$ is a cubical complex whose elementary cubes are also in $X$. We denote the set of $n$-dimensional cubes as $X_n$.
	
	\paragraph{\\ Reference:} \cite{mischaikow04computational}
	
	\subsection*{Simplicial complex} \label{simplicial complex}

	A set $\{v_0, \dots, v_n\} \subset \mathbb{R}^N$ is said to be \textbf{geometrically independent} if the vectors $\{v_0-v_1, \dots, v_0-v_n\}$ are linearly independent. In this case, we refer to their convex closure as a \textbf{simplex}, explicitly
	\begin{equation*}
	[v_0,\dots,v_n] = \left\{ \sum c_i (v_0 - v_i)\ \big|\ c_1+\dots+c_n = 1,\ c_i \geq 0 \right\}
	\end{equation*}
	and to $n$ as its \textbf{dimension}. The \textbf{$i$-th face} of $[v_0, \dots, v_n]$ is defined for $i=0, \dots, n$ by
	\begin{equation*}
	d_i[v_0, \dots, v_n] = [v_0, \dots, \widehat{v}_i, \dots, v_n]
	\end{equation*}
	where $\widehat{v}_i$ denotes the absence of $v_i$ from the set.
	
	A \textbf{simplicial complex} $X$ is a finite union of simplices in $\mathbb{R}^N$ satisfying that every face of a simplex in $X$ is in $X$ and that the non-empty intersection of two simplices in $X$ is a face of each. Every simplicial complex defines an \hyperref[abstract simplicial complex]{abstract simplicial complex}.
	
	\subsection*{Abstract simplicial complex:} \label{abstract simplicial complex}
	
	An \textit{abstract simplicial complex} is a pair of sets $(V, X)$ with the elements of $X$ being subsets of $V$ such that: 
	\begin{enumerate}
		\item for every $v$ in $V$, the singleton $\{v\}$ is in $X$ and
		\item if $x$ is in $X$ and $y$ is a subset of $x$, then $y$ is in $X$. 
	\end{enumerate}
	We abuse notation and denote the pair $(V, X)$ simply by $X$.
	
	The elements of $X$ are called \textit{simplices} and the \textit{dimension} of a simplex $x$ is defined by $|x| = \# x - 1$ where $\# x$ denotes the cardinality of $x$. Simplices of dimension $d$ are called $d$-simplices. We abuse terminology and refer to the elements of $V$ and to their associated $0$-simplices both as \textit{vertices}.
	
	The \textit{$k$-skeleton }$X_k$ of a simplicial complex $X$ is the subcomplex containing all simplices of dimension at most $k$. A simplicial complex is said to be \textit{$d$-dimensional} if $d$ is the smallest integer satisfying $X = X_d$.
	
	A \textit{simplicial map} between simplicial complexes is a function between their vertices such that the image of any simplex via the induced map is a simplex.
	
	A simplicial complex $X$ is a \textit{subcomplex} of a simplicial complex $Y$ if every simplex of $X$ is a simplex of $Y$.

	Given a finite abstract simplicial complex $X = (V, X)$ we can choose a bijection from $V$ to a geometrically independent subset of $\mathbb R^N$ and associate a \hyperref[simplicial complex]{simplicial complex} to $X$ called its \textit{geometric realization}.
	
	\subsection*{Ordered simplicial complex:} \label{ordered simplical complex}
	
	An \textit{ordered simplicial complex} is an \hyperref[abstract simplicial complex]{abstract simplicial complex} where the set of vertices is equipped with a partial order such that the restriction of this partial order to any simplex is a total order. We denote an $n$-simplex using its ordered vertices by $[v_0, \dots, v_n]$.
	
	A \textit{simplicial map} between ordered simplicial complexes is a simplicial map $f$ between their underlying simplicial complexes preserving the order, i.e., $v \leq w$ implies $f(v) \leq f(w)$.
	
	\subsection*{Directed simplicial complex:}  \label{directed simplicial complex}
	
	A \textit{directed simplicial complex} is a pair of sets $(V, X)$ with the elements of $X$ being tuples of elements of $V$, i.e., elements in $\bigcup_{n\geq1} V^{\times n}$ such that: 
	\begin{enumerate}
		\item for every $v$ in $V$, the tuple $v$ is in $X$ and
		\item if $x$ is in $X$ and $y$ is a subtuple of $x$, then $y$ is in $X$. 
	\end{enumerate}

	With appropriate modifications the same terminology and notation introduced for \hyperref[ordered simplicial complex]{ordered simplicial complex} applies to directed simplicial complex.
	
	\subsection*{Clique or flag complexes:} \label{clique or flag complexes}
	
	Let $G$ be a $1$-dimensional simplicial complex, abstract or otherwise. The complex $\langle G \rangle$ has the same set of vertices as $G$ and $\{v_0, \dots, v_n\}$ is a simplex in $\langle G \rangle$ if an only if $\{v_i, v_j\} \in G$ for each pair of vertices $v_i, v_j$. 
	
	Let $G$ be a $1$-dimensional directed simplicial complex. The directed simplicial complex $\langle G \rangle$ has the same set of vertices as $G$ and $(v_0, \dots, v_n)$ is a simplex in $\langle G \rangle$ if an only if $(v_i, v_j) \in G$ for each pair of vertices $v_i, v_j$ with $i < j$. 
	
	A (directed) simplicial complex $X$ is a \textit{clique complex} a.k.a. \textit{flag complex} if $X = \langle X_1 \rangle$ where $X_1$ is the $1$-skeleton of $X$. 
	
	\subsection*{Chain complex:} \label{chain complex}
	
	A \textit{chain complex} of is a pair $(C_*, \partial)$ where
	\begin{equation*}
	C_* = \bigoplus_{n \in \mathbb Z} C_n \quad \mathrm{and} \quad \partial = \bigoplus_{n \in \mathbb Z} \partial_n
	\end{equation*}
	with  $C_n$ a $\Bbbk$-vector space and $\partial_n : C_{n+1} \to C_n$ is a $\Bbbk$-linear map such that $\partial_{n+1} \partial_n = 0$. We refer to $\partial$ as the \textit{boundary map} of the chain complex.

	The elements of $C$ are called \textit{chains} and if $c \in C_n$ we say its \textit{degree} is $n$ or simply that it is an $n$-chain. Elements in the kernel of $\partial$ are called \textit{cycles}, and elements in the image of $\partial$ are called \textit{boundaries}. Notice that every boundary is a cycle. This fact is central to the definition of \hyperref[homology]{homology}.
	
	A \textit{chain map} is a $\Bbbk$-linear map $f : C \to C'$ between chain complexes such that $f(C_n) \subseteq C'_n$ and $\partial f = f \partial$.
	
	Given a chain complex $(C_*, \partial)$, its linear dual $C^*$ is also a chain complex with $C^{-n} = \mathrm{Hom_\Bbbk}(C_n, \Bbbk)$ and boundary map $\delta$ defined by $\delta(\alpha)(c) = \alpha(\partial c)$ for any $\alpha \in C^*$ and $c \in C_*$.
	
	\subsection*{Homology and cohomology:} \label{homology and cohomology}
	
	Let $(C_*, \partial)$ be a \hyperref[chain complex]{chain complex}. Its \textit{$n$-th homology group} is the quotient of the subspace of $n$-cycles by the subspace of $n$-boundaries, that is, $H_n(C_*) = \mathrm{ker}(\partial_n)/ \mathrm{im}(\partial_{n+1})$. The \textit{homology} of $(C, \partial)$ is defined by $H_*(C) = \bigoplus_{n \in \mathbb Z} H_n(C)$.
	
	When the chain complex under consideration is the linear dual of a chain complex we sometimes refer to its homology as the \textit{cohomology} of the predual complex and write $H^n$ for $H_{-n}$.
	
	A chain map $f : C \to C'$ induces a map between the associated homologies.
	
	\subsection*{Simplicial chains and simplicial homology:} \label{simplicial chains and simplicial homology}
	
	Let $X$ be an ordered or directed simplicial complex. Define its \textit{simplicial chain complex with $\Bbbk$-coefficients} $C_*(X; \Bbbk)$ by 
	\begin{equation*}
	C_n(X; \Bbbk) = \Bbbk\{X_n\} \qquad \partial_n(x) = \sum_{i=0}^{n} (-1)^i d_ix
	\end{equation*}
	and its \textit{homology and cohomology with $\Bbbk$-coefficients} as the \hyperref[homology and cohomology]{homology and cohomology} of this chain complex. We use the notation $H_*(X; \Bbbk)$ and $H^*(X; \Bbbk)$ for these.
	
	A \hyperref[abstract simplicial complex]{simplicial map} induces a \hyperref[chain complex]{chain map} between the associated simplicial chain complexes and, therefore, between the associated simplicial (co)homologies.
	
	\subsection*{Cubical chains and cubical homology:} \label{cubical chains and cubical homology}
	
	Let $X$ be a cubical complex. Define its \textit{cubical chain complex with $\Bbbk$-coefficients} $C_*(X; \Bbbk)$ by 
	\begin{equation*}
	C_n(X; \Bbbk) = \Bbbk\{X_n\} \qquad \partial_n x = \sum_{i = 1}^{n} (-1)^{i-1}(d^+_i x - d^-_i x)
	\end{equation*}
	where $x = I_1 \times \cdots \times I_N$ and $s(i)$ is the dimension of $I_1 \times \cdots \times I_i$.
	Its \textit{homology and cohomology with $\Bbbk$-coefficients} is the \hyperref[homology and cohomology]{homology and cohomology} of this chain complex. We use the notation $H_*(X; \Bbbk)$ and $H^*(X; \Bbbk)$ for these.
	
	\subsection*{Filtered complex:} \label{filtered complex}
	
	A \textit{filtered complex} is a collection of simplicial or of cubical complexes $\{X(n)\}_{n \in \mathbb N}$ such that $X(n)$ is a subcomplex of $X(n+1)$ for each $n \geq 0$.
	
	\subsection*{Cellwise filtration:} \label{cellwise filtration}
	
	A \hyperref[filtered complex]{filtered complex} such that $X(n+1)$ contains exactly one more simplex or elementary cube than $X(n)$. \par
	The data of a cellwise filtration is equivalent to a complex $X$ together with a total order $\leq$ on its simplices or elementary cubes such that for each $y \in X$ the set $\{x \in X\ :\ x \leq y\}$ is a subcomplex of $X$.
	
	\subsection*{Persistence module:} \label{persistence module}
	
	A \textit{persistence module} is a collection containing a $\Bbbk$-vector spaces $V(s)$ for each real number $s$ together with $\Bbbk$-linear maps $f_{st} : V(s) \to V(t)$, referred to as \textit{structure maps}, for each pair $s \leq t$, satisfying	naturality, i.e., if $r \leq s \leq t$, then $f_{rt} = f_{st} \circ f_{rs}$ and tameness, i.e., all but finitely many structure maps are isomorphisms.
	
	A \textit{morphism of persistence modules} $F : V \to W$ is a collection of linear maps $F(s) : V(s) \to W(s)$ such that $F(t) \circ f_{st} = f_{st} \circ F(s)$ for each par of reals $s \leq t$.	We say that $F$ is an \textit{isomorphisms} if each $F(s)$ is.
	
	\subsection*{Persistent simplicial (co)homology:} \label{persistent simplicial (co)homology}
	
	Let $\{X(s)\}_{s \in \mathbb R} $ be a collection of ordered or directed simplicial complexes together with simplicial maps $f_{st} : X(s) \to X(t)$ for each pair $s \leq t$, such that if $r \leq s \leq t$, then $f_{rt} = f_{st} \circ f_{rs}$. Its \textit{persistent simplicial homology with $\Bbbk$-coefficients} is the persistence module
	\begin{equation*}
	H_*(X(s); \Bbbk)
	\end{equation*}
	with structure maps $H_*(f_{st}) : H_*(X(s); \Bbbk) \to H_*(X(t); \Bbbk)$ induced form the maps $f_{st.}$ In general, the collection constructed this way needs not satisfy the tameness condition of a \hyperref[persistence module]{persistence module}, but we restrict attention to the cases where it does.
	
	\textit{Persistence simplicial cohomology with $\Bbbk$-coefficients} is defined analogously.
	
	\subsection*{Vietoris-Rips complex and Vietoris-Rips homology:} \label{vietoris-rips complex and vietoris-rips homology}
	
	The \textit{Vietoris-Rips complex} of a \hyperref[finite metric spaces and point clouds]{finite metric space} $(X, d)$ is given by the following construction: let $s \geq 0$, define the {\hyperref[abstract simplicial complex]{abstract simplicial complex}} $VR_X(s)$ to have vertices the set $X$ and declare a subset $\{x_0, \dots, x_n\}$ of distinct points in $X$ to be a simplex if $d(x_i, x_j) \leq s$ for all $x_i, x_j$, explicitly
	\begin{equation*}
	VR_X(s) = \big\{ [v_0,\dots,v_n]\ |\ d(v_i,v_j) \leq s \text{ for all } i,j = 0,\dots n \big\}.
	\end{equation*}
	
	We equipped this collection of complexes with the inclusion maps $VR_X(s) \to VR_X(t)$ for each $s \leq t$ and define the Vietoris-Rips homology of $(X, d)$ to be the \hyperref[persistent simplicial (co)homology]{persistent simplicial homology} of this collection.
	
	\subsection*{Multiset:} \label{multiset}
	
	A \textit{multiset} is a pair $(S, \phi)$ where $S$ is a set and  $\phi : S \to \mathbb N  \cup \{+\infty\}$ is a function attaining positive values. For $s \in S$ we refer to $\phi(s)$ as its \textit{multiplicity}. The \textit{union} of two multisets $(S_1, \phi_1), (S_2, \phi_2)$ is the multiset $(S_1 \cup S_2, \phi_1 \cup \phi_2)$ with
	\begin{equation*}
	(\phi_1 \cup \phi_2)(s) = 
	\begin{cases}
	\phi_1(s) & s \in S_1, s \not\in S_2 \\
	\phi_2(s) & s \in S_2, s \not\in S_1 \\
	\phi_1(s) + \phi_2(s) & s \in S_1, s \in S_2. \\
	\end{cases}
	\end{equation*}
	
	\subsection*{Persistence diagram:} \label{persistence diagram}
	
	A \textit{persistence diagram} is a \hyperref[multiset]{multiset} of points in $\mathbb R \times \mathbb{R} \cup \{+\infty\}$.
	
	Given a \hyperref[persistence module]{persistence module} its associated persistence diagram is determined by the following condition: for each pair $s,t$ the number counted with multiplicity of points $(b,d)$ in the multiset, satisfying $b \leq s \leq t < d$ is equal to the rank of $f_{st.}$
	
	A well known result establishes that there exists an isomorphism between two persistence module if and only if their persistence diagrams are equal.
	% \paragraph{References:}
	
	\subsection*{Wasserstein and bottleneck distance:}	\label{wasserstein and bottleneck distance}
	
	The \textit{$p$-Wasserstein distance} between two persistence diagrams $D_1$ and $D_2$ is the infimum over all bijections $\gamma: D_1 \cup \Delta \to D_2 \cup \Delta$ of
	\begin{equation*}
	\sum_{x \in D_1 \cup \Delta} \Big(||x - \gamma(x)||_\infty^p \Big)^{1/p}
	\end{equation*}
	where $||-||_\infty$ is defined for $(x,y) \in \mathbb R^2$ by $\max\{|x|, |y|\}$. 
	
	The limit $p \to \infty$ defines the \textit{bottleneck distance}. More explicitly, it is the infimum over the same set of bijections of the value
	\begin{equation*}
	\sup_{x \in D_1 \cup \Delta} ||x - \gamma(x)||_{\infty.}
	\end{equation*}
	\paragraph{\\ Reference:} \cite{kerber2017geometry}
	
	\subsection*{Persistence  landscape:} \label{persitence landscape}
	
<<<<<<< HEAD
	\subsection*{Persistence landscape:}
	A \textit{persistence landscape} is a continuous function
=======
	A \textit{persistence  landscape} is a continuous function
>>>>>>> 860865ff
	\begin{equation*}
	\lambda : \mathbb N \times  \mathbb R \to \mathbb R \cup \{+\infty\}
	\end{equation*}
	and the function $\lambda_k(s) = \lambda(k,s)$ is refered to as the \textit{$k$-layer of the persistence diagram}.
	
<<<<<<< HEAD
	Let $\{(b_i, d_i)\}_{i \in I}$ be the persistence diagram of a \underline{persistence module}. Its \textit{associated persistence landscape} $\lambda$ is defined by letting $\lambda_k(t)$ be $k$-th largest value of the collection $\{ \Lambda_i(t) \}_{i \in I}$, where
	\begin{equation*}
	\Lambda_i(t) = \left[ \min \{t-b_i, d_i-t\}\right]_+
	\end{equation*}
	and $c_+ := \max(c,0)$.
=======
	Let $\{(b_i, d_i)\}_{i \in I}$ be the persistence diagram of a \hyperref[persistence module]{persistence module}. Its \textit{associated persistence landscape} $\lambda$ is defined by letting
	$\lambda_k(t)$ be  $k$-th largest value of 
	\begin{equation*}
	\min_{i \in I}\{t-b_i, d_i-t\}_+
	\end{equation*}
	where $c_+$ denotes $max(c,0)$.
>>>>>>> 860865ff
	
	Intuitively, we can describe the graph of this persistence landscape by first joining each of the points in the multiset to the diagonal via a horizontal as well as a vertical line, then rotating the figure 45 degrees clockwise, and rescaling by $1/\sqrt{2}$.
	
	\paragraph{\\ Reference:}  \cite{bubenik2015statistical}
	
	\subsection*{Persistence landscape norm:} \label{persistence landscape norm}
	
	Given a function $f : \mathbb R \to \overline{\mathbb R} = [-\infty, +\infty]$ define
	\begin{equation*}
	||f||_p = \left( \int_{\mathbb R} f^p(x)\, dx \right)^{1/p}
	\end{equation*}
	whenever the right hand side exists and is finite.
	
	The \textit{persistence landscape $p$-norm} of a \hyperref[persitence landscape]{persistence landscape} $\lambda : \mathbb N \times \mathbb R \to \overline{\mathbb R}$ is defined to be
	\begin{equation*}
	||\lambda||_p = \left( \sum_{i \in \mathbb N} ||\lambda_i||^p_p \right)^{1/p}
	\end{equation*}
	whenever the right hand side exists and is finite.
	\paragraph{References:} \cite{stein2011functional, bubenik2015statistical}

	\subsection*{Weighted silhouettes:}
	Let $D = \{(b_i, d_i)\}_{i \in I}$ be the persistence diagram of a \underline{persistence module}. A \textit{weighted silhouette} associated to $D$ is a continuous function $\phi : \mathbb R \to \mathbb R$ of the form
	\begin{equation*}
	\phi(t) = \frac{\sum_{i\in I}w_i \Lambda_i(t)}{\sum_{i\in I}w_i},
	\end{equation*}
	where $\{w_i\}_{i \in I}$ is a collection of positive weights, and $\Lambda_i(t)$ is as defined above for persistence landscapes.  The particular choice $w_i = \vert d_i - b_i \vert^p$ for $0 < p \leq \infty$ leads to the \textit{power-weighted silhouettes}.
	\paragraph{References:}  \cite{chazal2014stochastic}
	
<<<<<<< HEAD
	\subsection*{Amplitude:}
	Given a function assigning a real number to a pair of persistence diagrams. We define the \textit{amplitude} of a persistence diagram $D$ to be the value assigned to the pair $(D \cup \Delta, \Delta)$. Important examples of such functions are: \underline{Wasserstein and bottleneck distances} and \underline{landscape distance}.
=======
	\subsection*{Amplitude:} \label{amplitude}
	
	Given a function assigning a real number to a pair of persistence diagrams. We define the \textit{amplitude} of a persistence diagram $D$ to be the value assigned to the pair $(D \cup \Delta, \Delta)$. Important examples of such functions are: \hyperref[wasserstein and bottleneck distance]{Wasserstein and bottleneck distances} and \hyperref[persistence landscape norm]{landscape distance}.
	
	\subsection*{Persistence entropy:} \label{persistence entropy}
>>>>>>> 860865ff
	
	Intuitively, this is a measure of the entropy of the points in a \hyperref[persistence diagram]{persistence diagram}. Precisely, let $D = \{(b_i, d_i)\}_{i \in I}$ be a persistence diagram with each $d_i < +\infty$. The \textit{persistence entropy} of $D$ is defined by
	\begin{equation*}
	E(D) = - \sum_{i \in I} p_i \log(p_i)
	\end{equation*}
	where
	\begin{equation*}
	p_i = \frac{(d_i - b_i)}{L_D} \qquad \text{and} \qquad L_D = \sum_{i \in I} (d_i - b_i) . 
	\end{equation*}
	
	\paragraph{References:} \cite{rucco2016characterisation}
	
	\subsection*{Betti curve:} \label{betti curve}
	
	Let $D$ be a \hyperref[persistence diagram]{persistence diagram}. Its \textit{Betti curve} is the function $\beta_D : \mathbb R \to \mathbb N$ whose value on $s \in \mathbb R$ is the number, counted with multiplicity, of points $(b_i,d_i)$ in $D$ such that $b_i \leq s <d_i$.
	
	The name is inspired from the case when the persistence diagram comes from persistent homology.
	
	\subsection*{Metric space:} \label{metric space}
	
	A  pair $(X, d)$ where $X$ is a set and $d$ is a function 
	\begin{equation*}
	d : X \times X \to \mathbb R
	\end{equation*}
	attaining non-negative values is called a \textit{metric space} if
  \begin{equation*}
	d(x,y) = 0\ \Leftrightarrow\  x = y
  \end{equation*}
	\begin{equation*}
  d(x,y) = d(y,x)
  \end{equation*}
	\begin{equation*}
  d(x,z) \leq d(x,y) + d(y, z)
  \end{equation*}
	
	In this case, the function $d$ is refer to as the \textit{metric} and the value $d(x,y)$ is called the \textit{distance} between $x$ and $y$. 
	
	\subsection*{Euclidean distance and norm:} \label{euclidean distance and norm}
	
	The set $\mathbb R^n$ defines a metric space with euclidean distance
	\begin{equation*}
	d(x,y) = \sqrt{(x_1-y_1)^2 + \cdots + (x_n-y_n)^2}.
	\end{equation*}
	
	The norm $||x||$ of a vector $x$ is defined as its distance to the $0$ vector.
	
	\subsection*{Finite metric spaces and point clouds:} \label{finite metric spaces and point clouds}
	
	A \textit{finite metric space} is a finite set together with a \hyperref[metric space]{metric}. A \textit{distance matrix} associated to a finite metric space is obtained by choosing a total order on the finite set and setting the $(i,j)$-entry to be equal to the distance between the $i$-th and $j$-th elements. 
	
	A \textit{point cloud} is a finite subset of $\mathbb{R}^n$ (for some $n$) together with the metric induced from the \hyperref[euclidean distance and norm]{eucliden distance}.
	
	\section{Time series}
	
	\subsection*{Time series:} \label{time series}
	
	A \textit{time series} is a sequence $\{y_i\}_{i = 0}^n$ of real numbers. 
	
	A common construction of a times series $\{x_i\}_{i = 0}^n$ is given by choosing $x_0$ arbitrarily as well as a step parameter $h$ and setting
	\begin{equation*}
	x_i = x_0 + h\cdot i.
	\end{equation*}
	Another usual construction is as follows: given a time series $\{x_i\}_{i = 0}^n \subseteq U$ and a  function
	\begin{equation*}
	f :  U \subseteq \mathbb R \to \mathbb R
	\end{equation*}
	we obtain a new time series $\{f(x_i)\}_{i = 0.}^n$
	
	Generalizing the previous construction we can define a time series from a function 
	\begin{equation*}
	\varphi : U  \times M \to M, \qquad U \subseteq \mathbb R, \qquad M \subseteq \mathbb R^d
	\end{equation*} 
	using a function $f : M \to \mathbb R$ as follows: let $\{t_i\}_{i=0}^n$ be a time series taking values in $U$, then
	\begin{equation*}
	\{f(\varphi(t_i, m))\}_{i=0}^n.
	\end{equation*}
	for an arbitrarily chosen $m \in M$.
	
	\subsection*{Takens embedding:}	\label{takens embedding}
	
	Let $M \subset \mathbb R^d$ be a \hyperref[manifold]{compact manifold} of dimension $n$. Let
	\begin{equation*}
	\varphi : \mathbb R  \times M \to M
	\end{equation*} 
	and
	\begin{equation*}
	f : M \to \mathbb R
	\end{equation*}
	be generic smooth functions. Then, for any $\tau > 0$ the map
	\begin{equation*}
	M \to \mathbb R^{2n+1}
	\end{equation*}
	defined by
	\begin{equation*}
	x \mapsto\big( f(x), f(x_1), f(x_2), \dots, f(x_{2n}) \big)
	\end{equation*}
	where 
	\begin{equation*}
	x_i = \varphi(i \cdot \tau, x)
	\end{equation*}
	is an injective map with full rank. 
  
  \paragraph{\\ Reference:} \cite{takens1981detecting}
	
	\subsection*{Manifold:} \label{manifold}
	
	Intuitively, a manifold of dimension $n$ is a space locally equivalent to $\mathbb R^n$. Formally, a subset $M$ of $\mathbb R^d$ is an $n$-dimensional manifold if for each $x \in M$ there exists an open ball $B(x) = \{ y \in M\,;\ d(x,y) < \epsilon\}$ and a smooth function with smooth inverse 
	\begin{equation*}
	\phi_x : B(x) \to \{v \in \mathbb R^n\,;\ ||v||<1\}.
	\end{equation*}
	
	\paragraph{\\ References:}  \cite{milnor1997topology,guillemin2010differential}
	
	\subsection*{Compact subset:}	\label{compact subset}
	
	A subset $K$ of a metric space $(X,d)$ is said to be \textit{bounded} if there exist a real number $D$ such that for each pair of elements in $K$ the distance between them is less than $D$. It is said to be \textit{complete} if for any $x \in X$ it is the case that $x \in K$ if for any $\epsilon > 0$ the intersection between $K$ and $\{y \,;\ d(x,y) < \epsilon \}$ is not empty. It is said to be \textit{compact} if it is both bounded and complete.
	
	\bibliography{bibliography}{}
	\bibliographystyle{alpha}
	
\end{document}<|MERGE_RESOLUTION|>--- conflicted
+++ resolved
@@ -23,13 +23,8 @@
 	\begin{tabular}{ l l l}
 		$\Bbbk$ & : & An arbitrary field. \\
 		$\mathbb R^d$ & : & The vector space of $d$-tuples of real numbers. \\
-<<<<<<< HEAD
-		$\mathbb N_{(>0)}$ & : & The counting numbers $(0, )1, 2, \ldots$ as a subset of $\mathbb R$. \\
-		$\Delta$ & : & The \underline{multiset} $\{(s,s)\,;\ s \in \mathbb R\}$ with multiplicity $(s,s) \mapsto +\infty$.
-=======
 		$\mathbb N$ & : & The counting numbers $0,1,2, \dots$ as a subset of $\mathbb R$. \\
 		$\Delta$ & : & The \hyperref[multiset]{multiset} $\{(s,s)\,;\ s \in \mathbb R\}$ with multiplicity $(s,s) \mapsto +\infty$.
->>>>>>> 860865ff
 	\end{tabular}
 	
 	\section{Homology}
@@ -222,39 +217,26 @@
 	\begin{equation*}
 	\sup_{x \in D_1 \cup \Delta} ||x - \gamma(x)||_{\infty.}
 	\end{equation*}
+
 	\paragraph{\\ Reference:} \cite{kerber2017geometry}
 	
-	\subsection*{Persistence  landscape:} \label{persitence landscape}
-	
-<<<<<<< HEAD
-	\subsection*{Persistence landscape:}
+	\subsection*{Persistence  landscape:} \label{persistence landscape}
+
 	A \textit{persistence landscape} is a continuous function
-=======
-	A \textit{persistence  landscape} is a continuous function
->>>>>>> 860865ff
-	\begin{equation*}
-	\lambda : \mathbb N \times  \mathbb R \to \mathbb R \cup \{+\infty\}
+	\begin{equation*}
+	\lambda : \mathbb N \times \mathbb R \to \mathbb R \cup \{+\infty\}
 	\end{equation*}
 	and the function $\lambda_k(s) = \lambda(k,s)$ is refered to as the \textit{$k$-layer of the persistence diagram}.
-	
-<<<<<<< HEAD
-	Let $\{(b_i, d_i)\}_{i \in I}$ be the persistence diagram of a \underline{persistence module}. Its \textit{associated persistence landscape} $\lambda$ is defined by letting $\lambda_k(t)$ be $k$-th largest value of the collection $\{ \Lambda_i(t) \}_{i \in I}$, where
+
+  Let ${(b_i, d_i)}{i \in I}$ be a \hyperref[persistence diagram] {persistence diagram}. Its \textit{associated persistence landscape} $\lambda$ is defined by letting $\lambda_k(t)$ be the $k$-th largest value of the collection ${ \Lambda_i(t) }{i \in I}$, where
 	\begin{equation*}
 	\Lambda_i(t) = \left[ \min \{t-b_i, d_i-t\}\right]_+
 	\end{equation*}
 	and $c_+ := \max(c,0)$.
-=======
-	Let $\{(b_i, d_i)\}_{i \in I}$ be the persistence diagram of a \hyperref[persistence module]{persistence module}. Its \textit{associated persistence landscape} $\lambda$ is defined by letting
-	$\lambda_k(t)$ be  $k$-th largest value of 
-	\begin{equation*}
-	\min_{i \in I}\{t-b_i, d_i-t\}_+
-	\end{equation*}
-	where $c_+$ denotes $max(c,0)$.
->>>>>>> 860865ff
 	
 	Intuitively, we can describe the graph of this persistence landscape by first joining each of the points in the multiset to the diagonal via a horizontal as well as a vertical line, then rotating the figure 45 degrees clockwise, and rescaling by $1/\sqrt{2}$.
-	
-	\paragraph{\\ Reference:}  \cite{bubenik2015statistical}
+
+	\paragraph{\\ Reference:} \cite{bubenik2015statistical}
 	
 	\subsection*{Persistence landscape norm:} \label{persistence landscape norm}
 	
@@ -264,31 +246,29 @@
 	\end{equation*}
 	whenever the right hand side exists and is finite.
 	
-	The \textit{persistence landscape $p$-norm} of a \hyperref[persitence landscape]{persistence landscape} $\lambda : \mathbb N \times \mathbb R \to \overline{\mathbb R}$ is defined to be
+	The \textit{persistence landscape $p$-norm} of a \hyperref[persistence landscape]{persistence landscape} $\lambda : \mathbb N \times \mathbb R \to \overline{\mathbb R}$ is defined to be
 	\begin{equation*}
 	||\lambda||_p = \left( \sum_{i \in \mathbb N} ||\lambda_i||^p_p \right)^{1/p}
 	\end{equation*}
 	whenever the right hand side exists and is finite.
+
 	\paragraph{References:} \cite{stein2011functional, bubenik2015statistical}
 
-	\subsection*{Weighted silhouettes:}
-	Let $D = \{(b_i, d_i)\}_{i \in I}$ be the persistence diagram of a \underline{persistence module}. A \textit{weighted silhouette} associated to $D$ is a continuous function $\phi : \mathbb R \to \mathbb R$ of the form
-	\begin{equation*}
-	\phi(t) = \frac{\sum_{i\in I}w_i \Lambda_i(t)}{\sum_{i\in I}w_i},
-	\end{equation*}
-	where $\{w_i\}_{i \in I}$ is a collection of positive weights, and $\Lambda_i(t)$ is as defined above for persistence landscapes.  The particular choice $w_i = \vert d_i - b_i \vert^p$ for $0 < p \leq \infty$ leads to the \textit{power-weighted silhouettes}.
+	\subsection*{Weighted silhouettes:} \label{weighted silhouettes}
+
+	Let $D = {(b_i, d_i)}_{i \in I}$ be a \hyperref[persistence diagram] {persistence diagram}. A \textit{weighted silhouette} associated to $D$ is a continuous function $\phi : \mathbb R \to \mathbb R$ of the form
+	\begin{equation*}
+	\phi(t) = \frac{\sum_{i \in I}w_i \Lambda_i(t)}{\sum_{i \in I}w_i},
+	\end{equation*}
+	where $\{w_i\}_{i \in I}$ is a collection of positive weights, and $\Lambda_i(t)$ is as defined for \hyperref[persistence landscapes]{persistence landscapes}.  The particular choice $w_i = \vert d_i - b_i \vert^p$ for $0 < p \leq \infty$ is referred to as \textit{power-weighted silhouettes}.
+
 	\paragraph{References:}  \cite{chazal2014stochastic}
 	
-<<<<<<< HEAD
-	\subsection*{Amplitude:}
-	Given a function assigning a real number to a pair of persistence diagrams. We define the \textit{amplitude} of a persistence diagram $D$ to be the value assigned to the pair $(D \cup \Delta, \Delta)$. Important examples of such functions are: \underline{Wasserstein and bottleneck distances} and \underline{landscape distance}.
-=======
 	\subsection*{Amplitude:} \label{amplitude}
-	
-	Given a function assigning a real number to a pair of persistence diagrams. We define the \textit{amplitude} of a persistence diagram $D$ to be the value assigned to the pair $(D \cup \Delta, \Delta)$. Important examples of such functions are: \hyperref[wasserstein and bottleneck distance]{Wasserstein and bottleneck distances} and \hyperref[persistence landscape norm]{landscape distance}.
+
+	Given a function assigning a real number to a pair of persistence diagrams, we define the \textit{amplitude} of a persistence diagram $D$ to be the value assigned to the pair $(D \cup \Delta, \Delta)$. Important examples of such functions are: \hyperref[wasserstein and bottleneck distance]{Wasserstein and bottleneck distances} and \hyperref[persistence landscape norm]{landscape distance}.
 	
 	\subsection*{Persistence entropy:} \label{persistence entropy}
->>>>>>> 860865ff
 	
 	Intuitively, this is a measure of the entropy of the points in a \hyperref[persistence diagram]{persistence diagram}. Precisely, let $D = \{(b_i, d_i)\}_{i \in I}$ be a persistence diagram with each $d_i < +\infty$. The \textit{persistence entropy} of $D$ is defined by
 	\begin{equation*}
