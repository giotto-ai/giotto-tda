@article{morse1927rank,
	AUTHOR = {Morse, Marston},
	TITLE = {Rank and span in functional topology},
	JOURNAL = {Ann. of Math. (2)},
	FJOURNAL = {Annals of Mathematics. Second Series},
	VOLUME = {41},
	YEAR = {1940},
	PAGES = {419--454},
	ISSN = {0003-486X},
	MRCLASS = {56.0X},
	MRNUMBER = {1927},
	MRREVIEWER = {P. A. Smith},
	DOI = {10.2307/1969014},
	URL = {https://doi.org/10.2307/1969014},
}

@article{vietoris1927hoheren,
	title={{\"U}ber den h{\"o}heren Zusammenhang kompakter R{\"a}ume und eine Klasse von zusammenhangstreuen Abbildungen},
	author={Vietoris, Leopold},
	journal={Mathematische Annalen},
	volume={97},
	number={1},
	pages={454--472},
	year={1927},
	publisher={Springer}
}

@article{verri1993use,
	title={On the use of size functions for shape analysis},
	author={Verri, Alessandro and Uras, Claudio and Frosini, Patrizio and Ferri, Massimo},
	journal={Biological cybernetics},
	volume={70},
	number={2},
	pages={99--107},
	year={1993},
	publisher={Springer}
}

@article{gabriel72decomposition,
	AUTHOR = {Gabriel, Peter},
	TITLE = {Unzerlegbare {D}arstellungen. {I}},
	JOURNAL = {Manuscripta Math.},
	FJOURNAL = {Manuscripta Mathematica},
	VOLUME = {6},
	YEAR = {1972},
	PAGES = {71--103; correction, ibid. 6 (1972), 309},
	ISSN = {0025-2611},
	MRCLASS = {16A64},
	MRNUMBER = {332887},
	MRREVIEWER = {K. W. Roggenkamp},
	DOI = {10.1007/BF01298413},
	URL = {https://doi.org/10.1007/BF01298413},
}

@article {frosini1990shapes,
	AUTHOR = {Frosini, Patrizio},
	TITLE = {A distance for similarity classes of submanifolds of a
	{E}uclidean space},
	JOURNAL = {Bull. Austral. Math. Soc.},
	FJOURNAL = {Bulletin of the Australian Mathematical Society},
	VOLUME = {42},
	YEAR = {1990},
	NUMBER = {3},
	PAGES = {407--416},
	ISSN = {0004-9727},
	MRCLASS = {53A07 (53C40)},
	MRNUMBER = {1083277},
	MRREVIEWER = {T. Okubo},
	DOI = {10.1017/S0004972700028574},
	URL = {https://doi.org/10.1017/S0004972700028574},
}

@incollection{barannikov1994morse,
	AUTHOR = {Barannikov, S. A.},
	TITLE = {The framed {M}orse complex and its invariants},
	BOOKTITLE = {Singularities and bifurcations},
	SERIES = {Adv. Soviet Math.},
	VOLUME = {21},
	PAGES = {93--115},
	PUBLISHER = {Amer. Math. Soc., Providence, RI},
	YEAR = {1994},
	MRCLASS = {57R45},
	MRNUMBER = {1310596},
	MRREVIEWER = {Louis Funar},
}

@inproceedings {robins1999approximations,
	AUTHOR = {Robins, V.},
	TITLE = {Towards computing homology from finite approximations},
	BOOKTITLE = {Proceedings of the 14th {S}ummer {C}onference on {G}eneral
	{T}opology and its {A}pplications ({B}rookville, {NY}, 1999)},
	JOURNAL = {Topology Proc.},
	FJOURNAL = {Topology Proceedings},
	VOLUME = {24},
	YEAR = {1999},
	NUMBER = {Summer},
	PAGES = {503--532 (2001)},
	ISSN = {0146-4124},
	MRCLASS = {55N05 (28A80 55-04)},
	MRNUMBER = {1876386},
	MRREVIEWER = {Beverly Diamond},
}

@article{lee2003nonlinear,
	title={The nonlinear statistics of high-contrast patches in natural images},
	author={Lee, Ann B and Pedersen, Kim S and Mumford, David},
	journal={International Journal of Computer Vision},
	volume={54},
	number={1},
	pages={83--103},
	year={2003},
	publisher={Springer}
}

@incollection {edelsbrunner2002simplification,
	AUTHOR = {Edelsbrunner, Herbert and Letscher, David and Zomorodian,
	Afra},
	TITLE = {Topological persistence and simplification},
	NOTE = {Discrete and computational geometry and graph drawing
	(Columbia, SC, 2001)},
	JOURNAL = {Discrete Comput. Geom.},
	FJOURNAL = {Discrete \& Computational Geometry. An International Journal
	of Mathematics and Computer Science},
	VOLUME = {28},
	YEAR = {2002},
	NUMBER = {4},
	PAGES = {511--533},
	ISSN = {0179-5376},
	MRCLASS = {52B55 (65D18)},
	MRNUMBER = {1949898},
	MRREVIEWER = {H. W. Guggenheimer},
	DOI = {10.1007/s00454-002-2885-2},
	URL = {https://doi.org/10.1007/s00454-002-2885-2},
}

<<<<<<< HEAD
@book{rotman2008introduction,
	title={An introduction to homological algebra},
	author={Rotman, Joseph J},
	year={2008},
	publisher={Springer Science \& Business Media}
}


=======
>>>>>>> eaa1dd0c
@article{zomorodian2005computing,
	title={Computing persistent homology},
	author={Zomorodian, Afra and Carlsson, Gunnar},
	journal={Discrete \& Computational Geometry},
	volume={33},
	number={2},
	pages={249--274},
	year={2005},
	publisher={Springer}
}

@article {cohen-steiner2007stability,
	AUTHOR = {Cohen-Steiner, David and Edelsbrunner, Herbert and Harer,
	John},
	TITLE = {Stability of persistence diagrams},
	JOURNAL = {Discrete Comput. Geom.},
	FJOURNAL = {Discrete \& Computational Geometry. An International Journal
	of Mathematics and Computer Science},
	VOLUME = {37},
	YEAR = {2007},
	NUMBER = {1},
	PAGES = {103--120},
	ISSN = {0179-5376},
	MRCLASS = {68U05 (55N05)},
	MRNUMBER = {2279866},
	DOI = {10.1007/s00454-006-1276-5},
	URL = {https://doi.org/10.1007/s00454-006-1276-5},
}

@incollection{takens1981detecting,
  title={Detecting strange attractors in turbulence},
  author={Takens, Floris},
  booktitle={Dynamical systems and turbulence, Warwick 1980},
  pages={366--381},
  year={1981},
  publisher={Springer}
}

@article{adams2017persistence,
	title={Persistence images: A stable vector representation of persistent homology},
	author={Adams, Henry and Emerson, Tegan and Kirby, Michael and Neville, Rachel and Peterson, Chris and Shipman, Patrick and Chepushtanova, Sofya and Hanson, Eric and Motta, Francis and Ziegelmeier, Lori},
	journal={The Journal of Machine Learning Research},
	volume={18},
	number={1},
	pages={218--252},
	year={2017},
	publisher={JMLR. org}
}

@inproceedings{reininghaus2015stable,
	title={A stable multi-scale kernel for topological machine learning},
	author={Reininghaus, Jan and Huber, Stefan and Bauer, Ulrich and Kwitt, Roland},
	booktitle={Proceedings of the {IEEE} conference on computer vision and pattern recognition},
	pages={4741--4748},
	year={2015}
}

@inproceedings{chazal2014stochastic,
	address = {Kyoto, Japan},
	series = {{SOCG}'14},
	title = {Stochastic {Convergence} of {Persistence} {Landscapes} and {Silhouettes}},
	isbn = {978-1-4503-2594-3},
	url = {https://doi.org/10.1145/2582112.2582128},
	doi = {10.1145/2582112.2582128},
	urldate = {2020-02-07},
	booktitle = {Proceedings of the thirtieth annual symposium on {Computational} geometry},
	publisher = {Association for Computing Machinery},
	author = {Chazal, Frédéric and Fasy, Brittany Terese and Lecci, Fabrizio and Rinaldo, Alessandro and Wasserman, Larry},
	month = jun,
	year = {2014},
	pages = {474--483}
}

@book{milnor1997topology,
	title={Topology from the differentiable viewpoint},
	author={Milnor, John Willard and Weaver, David W},
	year={1997},
	publisher={Princeton university press}
}

@book{guillemin2010differential,
	title={Differential topology},
	author={Guillemin, Victor and Pollack, Alan},
	volume={370},
	year={2010},
	publisher={American Mathematical Soc.}
}

@incollection{rucco2016characterisation,
	title={Characterisation of the idiotypic immune network through persistent entropy},
	author={Rucco, Matteo and Castiglione, Filippo and Merelli, Emanuela and Pettini, Marco},
	booktitle={Proceedings of ECCS 2014},
	pages={117--128},
	year={2016},
	publisher={Springer}
}

@book {mischaikow04computational,
	AUTHOR = {Kaczynski, Tomasz and Mischaikow, Konstantin and Mrozek,
	Marian},
	TITLE = {Computational homology},
	SERIES = {Applied Mathematical Sciences},
	VOLUME = {157},
	PUBLISHER = {Springer-Verlag, New York},
	YEAR = {2004},
	PAGES = {xviii+480},
	ISBN = {0-387-40853-3},
	MRCLASS = {55-02 (37B30 55M20 55M25 68U10 94A08)},
	MRNUMBER = {2028588},
	MRREVIEWER = {Andrzej Kozlowski},
	DOI = {10.1007/b97315},
	URL = {https://doi.org/10.1007/b97315},
}

@article{bubenik2015statistical,
	title={Statistical topological data analysis using persistence landscapes},
	author={Bubenik, Peter},
	journal={The Journal of Machine Learning Research},
	volume={16},
	number={1},
	pages={77--102},
	year={2015},
	publisher={JMLR. org}
}

@article{kerber2017geometry,
	title={Geometry helps to compare persistence diagrams},
	author={Kerber, Michael and Morozov, Dmitriy and Nigmetov, Arnur},
	journal={Journal of Experimental Algorithmics (JEA)},
	volume={22},
	pages={1--4},
	year={2017},
	publisher={ACM}
}

@book{stein2011functional,
	title={Functional analysis: introduction to further topics in analysis},
	author={Stein, Elias M and Shakarchi, Rami},
	volume={4},
	year={2011},
	publisher={Princeton University Press}
}

<|MERGE_RESOLUTION|>--- conflicted
+++ resolved
@@ -133,7 +133,6 @@
 	URL = {https://doi.org/10.1007/s00454-002-2885-2},
 }
 
-<<<<<<< HEAD
 @book{rotman2008introduction,
 	title={An introduction to homological algebra},
 	author={Rotman, Joseph J},
@@ -141,9 +140,6 @@
 	publisher={Springer Science \& Business Media}
 }
 
-
-=======
->>>>>>> eaa1dd0c
 @article{zomorodian2005computing,
 	title={Computing persistent homology},
 	author={Zomorodian, Afra and Carlsson, Gunnar},
@@ -285,5 +281,4 @@
 	volume={4},
 	year={2011},
 	publisher={Princeton University Press}
-}
-
+}